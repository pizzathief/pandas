.. _release:

.. currentmodule:: pandas

.. ipython:: python
   :suppress:

   import os
   import csv
   from StringIO import StringIO
   import pandas as pd
   ExcelWriter = pd.ExcelWriter

   import numpy as np
   np.random.seed(123456)
   randn = np.random.randn
   np.set_printoptions(precision=4, suppress=True)

   import matplotlib.pyplot as plt
   plt.close('all')

   from pandas import *
   import pandas.util.testing as tm

*************
Release Notes
*************

This is the list of changes to pandas between each release. For full details,
see the commit logs at http://github.com/pydata/pandas

**What is it**

pandas is a Python package providing fast, flexible, and expressive data
structures designed to make working with “relational” or “labeled” data both
easy and intuitive. It aims to be the fundamental high-level building block for
doing practical, real world data analysis in Python. Additionally, it has the
broader goal of becoming the most powerful and flexible open source data
analysis / manipulation tool available in any language.

**Where to get it**

* Source code: http://github.com/pydata/pandas
* Binary installers on PyPI: http://pypi.python.org/pypi/pandas
* Documentation: http://pandas.pydata.org

pandas 0.13.0
-------------

**Release date:** not-yet-released

New features
~~~~~~~~~~~~

  - ``plot(kind='kde')`` now accepts the optional parameters ``bw_method`` and
    ``ind``, passed to scipy.stats.gaussian_kde() (for scipy >= 0.11.0) to set
    the bandwidth, and to gkde.evaluate() to specify the indicies at which it
    is evaluated, respecttively. See scipy docs. (:issue:`4298`)
  - Added ``isin`` method to DataFrame (:issue:`4211`)
  - Clipboard functionality now works with PySide (:issue:`4282`)
  - New ``extract`` string method returns regex matches more conveniently (:issue:`4685`)
  - Auto-detect field widths in read_fwf when unspecified (:issue:`4488`)

Experimental Features
~~~~~~~~~~~~~~~~~~~~~

  - The new :func:`~pandas.eval` function implements expression evaluation using
    ``numexpr`` behind the scenes. This results in large speedups for complicated
    expressions involving large DataFrames/Series.
  - :class:`~pandas.DataFrame` has a new :meth:`~pandas.DataFrame.eval` that
    evaluates an expression in the context of the ``DataFrame``.
  - A :meth:`~pandas.DataFrame.query` method has been added that allows
    you to select elements of a ``DataFrame`` using a natural query syntax nearly
    identical to Python syntax.
  - ``pd.eval`` and friends now evaluate operations involving ``datetime64``
    objects in Python space because ``numexpr`` cannot handle ``NaT`` values
    (:issue:`4897`).
  - Add msgpack support via ``pd.read_msgpack()`` and ``pd.to_msgpack()`` / ``df.to_msgpack()`` for serialization
    of arbitrary pandas (and python objects) in a lightweight portable binary format (:issue:`686`)
  - Added PySide support for the qtpandas DataFrameModel and DataFrameWidget.

Improvements to existing features
~~~~~~~~~~~~~~~~~~~~~~~~~~~~~~~~~

  - ``read_html`` now raises a ``URLError`` instead of catching and raising a
    ``ValueError`` (:issue:`4303`, :issue:`4305`)
  - ``read_excel`` now supports an integer in its ``sheetname`` argument giving
    the index of the sheet to read in (:issue:`4301`).
  - ``get_dummies`` works with NaN (:issue:`4446`)
  - Added a test for ``read_clipboard()`` and ``to_clipboard()`` (:issue:`4282`)
  - Added bins argument to ``value_counts`` (:issue:`3945`), also sort and
    ascending, now available in Series method as well as top-level function.
  - Text parser now treats anything that reads like inf ("inf", "Inf", "-Inf",
    "iNf", etc.) to infinity. (:issue:`4220`, :issue:`4219`), affecting
    ``read_table``, ``read_csv``, etc.
  - Added a more informative error message when plot arguments contain
    overlapping color and style arguments (:issue:`4402`)
  - Significant table writing performance improvements in ``HDFStore``
  - JSON date serialisation now performed in low-level C code.
  - JSON support for encoding datetime.time
  - Add ``drop_level`` argument to xs (:issue:`4180`)
  - Can now resample a DataFrame with ohlc (:issue:`2320`)
  - ``Index.copy()`` and ``MultiIndex.copy()`` now accept keyword arguments to
    change attributes (i.e., ``names``, ``levels``, ``labels``)
    (:issue:`4039`)
  - Add ``rename`` and ``set_names`` methods to ``Index`` as well as
    ``set_names``, ``set_levels``, ``set_labels`` to ``MultiIndex``.
    (:issue:`4039`)
  - A Series of dtype ``timedelta64[ns]`` can now be divided/multiplied
    by an integer series (:issue`4521`)
  - A Series of dtype ``timedelta64[ns]`` can now be divided by another
    ``timedelta64[ns]`` object to yield a ``float64`` dtyped Series. This
    is frequency conversion.
  - Timedelta64 support ``fillna/ffill/bfill`` with an integer interpreted as seconds,
    or a ``timedelta`` (:issue:`3371`)
  - Box numeric ops on ``timedelta`` Series (:issue:`4984`)
  - Datetime64 support ``ffill/bfill``
  - Performance improvements with ``__getitem__`` on ``DataFrames`` with
    when the key is a column
  - Support for using a ``DatetimeIndex/PeriodsIndex`` directly in a datelike calculation
    e.g. s-s.index (:issue:`4629`)
  - Better/cleaned up exceptions in core/common, io/excel and core/format
    (:issue:`4721`, :issue:`3954`), as well as cleaned up test cases in
    tests/test_frame, tests/test_multilevel (:issue:`4732`).
  - Performance improvement of timesesies plotting with PeriodIndex and added
    test to vbench (:issue:`4705` and :issue:`4722`)
  - Add ``axis`` and ``level`` keywords to ``where``, so that the ``other`` argument
    can now be an alignable pandas object.
  - ``to_datetime`` with a format of '%Y%m%d' now parses much faster
  - It's now easier to hook new Excel writers into pandas (just subclass
    ``ExcelWriter`` and register your engine). You can specify an ``engine`` in
    ``to_excel`` or in ``ExcelWriter``.  You can also specify which writers you
    want to use by default with config options ``io.excel.xlsx.writer`` and
    ``io.excel.xls.writer``. (:issue:`4745`, :issue:`4750`)
  - ``Panel.to_excel()`` now accepts keyword arguments that will be passed to
    its ``DataFrame``'s ``to_excel()`` methods. (:issue:`4750`)
  - Added XlsxWriter as an optional ``ExcelWriter``  engine. This is about 5x
    faster than the default openpyxl xlsx writer and is equivalent in speed
    to the xlwt xls writer module. (:issue:`4542`)
  - allow DataFrame constructor to accept more list-like objects, e.g. list of
    ``collections.Sequence`` and ``array.Array`` objects (:issue:`3783`,
    :issue:`4297`, :issue:`4851`), thanks @lgautier
  - DataFrame constructor now accepts a numpy masked record array (:issue:`3478`),
    thanks @jnothman
  - ``__getitem__`` with ``tuple`` key (e.g., ``[:, 2]``) on ``Series``
    without ``MultiIndex`` raises ``ValueError`` (:issue:`4759`, :issue:`4837`)
  - ``read_json`` now raises a (more informative) ``ValueError`` when the dict
    contains a bad key and ``orient='split'`` (:issue:`4730`, :issue:`4838`)
  - ``read_stata`` now accepts Stata 13 format (:issue:`4291`)
  - ``ExcelWriter`` and ``ExcelFile`` can be used as contextmanagers.
    (:issue:`3441`, :issue:`4933`)
  - ``pandas`` is now tested with two different versions of ``statsmodels``
    (0.4.3 and 0.5.0) (:issue:`4981`).
  - Better string representations of ``MultiIndex`` (including ability to roundtrip
    via ``repr``). (:issue:`3347`, :issue:`4935`)
  - Both ExcelFile and read_excel to accept an xlrd.Book for the io
    (formerly path_or_buf) argument; this requires engine to be set.
    (:issue:`4961`).
  - ``concat`` now gives a more informative error message when passed objects
    that cannot be concatenated (:issue:`4608`).
  - Add ``halflife`` option to exponentially weighted moving functions (PR
    :issue:`4998`)
  - ``to_dict`` now takes ``records`` as a possible outtype.  Returns an array
    of column-keyed dictionaries. (:issue:`4936`)
  - ``tz_localize`` can infer a fall daylight savings transition based on the
    structure of unlocalized data (:issue:`4230`)
  - DatetimeIndex is now in the API documentation
  - Improve support for converting R datasets to pandas objects (more
    informative index for timeseries and numeric, support for factors, dist, and
    high-dimensional arrays).
  - :func:`~pandas.read_html` now supports the ``parse_dates``,
    ``tupleize_cols`` and ``thousands`` parameters (:issue:`4770`).
  - :meth:`~pandas.io.json.json_normalize` is a new method to allow you to create a flat table
    from semi-structured JSON data. :ref:`See the docs<io.json_normalize>` (:issue:`1067`)
  - ``DataFrame.from_records()`` will now accept generators (:issue:`4910`)

API Changes
~~~~~~~~~~~

  - ``DataFrame.reindex()`` and forward/backward filling now raises ValueError
    if either index is not monotonic (:issue: `4483` , :issue: `4484`).
  - ``pandas`` now is Python 2/3 compatible without the need for 2to3 thanks to
    @jtratner. As a result, pandas now uses iterators more extensively. This
    also led to the introduction of substantive parts of the Benjamin
    Peterson's ``six`` library into compat. (:issue:`4384`, :issue:`4375`,
    :issue:`4372`)
  - ``pandas.util.compat`` and ``pandas.util.py3compat`` have been merged into
    ``pandas.compat``. ``pandas.compat`` now includes many functions allowing
    2/3 compatibility. It contains both list and iterator versions of range,
    filter, map and zip, plus other necessary elements for Python 3
    compatibility. ``lmap``, ``lzip``, ``lrange`` and ``lfilter`` all produce
    lists instead of iterators, for compatibility with ``numpy``, subscripting
    and ``pandas`` constructors.(:issue:`4384`, :issue:`4375`, :issue:`4372`)
  - deprecated ``iterkv``, which will be removed in a future release (was just
    an alias of iteritems used to get around ``2to3``'s changes).
    (:issue:`4384`, :issue:`4375`, :issue:`4372`)
  - ``Series.get`` with negative indexers now returns the same as ``[]`` (:issue:`4390`)
  - allow ``ix/loc`` for Series/DataFrame/Panel to set on any axis even when the single-key is not currently contained in
    the index for that axis (:issue:`2578`)
  - ``at`` now will enlarge the object inplace (and return the same) (:issue:`2578`)

  - ``HDFStore``

    - ``append_to_multiple`` automatically synchronizes writing rows to multiple
      tables and adds a ``dropna`` kwarg (:issue:`4698`)
    - handle a passed ``Series`` in table format (:issue:`4330`)
    - added an ``is_open`` property to indicate if the underlying file handle is_open;
      a closed store will now report 'CLOSED' when viewing the store (rather than raising an error)
      (:issue:`4409`)
    - a close of a ``HDFStore`` now will close that instance of the ``HDFStore``
      but will only close the actual file if the ref count (by ``PyTables``) w.r.t. all of the open handles
      are 0. Essentially you have a local instance of ``HDFStore`` referenced by a variable. Once you
      close it, it will report closed. Other references (to the same file) will continue to operate
      until they themselves are closed. Performing an action on a closed file will raise
      ``ClosedFileError``
    - removed the ``_quiet`` attribute, replace by a ``DuplicateWarning`` if retrieving
      duplicate rows from a table (:issue:`4367`)
    - removed the ``warn`` argument from ``open``. Instead a ``PossibleDataLossError`` exception will
      be raised if you try to use ``mode='w'`` with an OPEN file handle (:issue:`4367`)
    - allow a passed locations array or mask as a ``where`` condition (:issue:`4467`)
    - add the keyword ``dropna=True`` to ``append`` to change whether ALL nan rows are not written
      to the store (default is ``True``, ALL nan rows are NOT written), also settable
      via the option ``io.hdf.dropna_table`` (:issue:`4625`)
    - the ``format`` keyword now replaces the ``table`` keyword; allowed values are ``fixed(f)|table(t)``
      the ``Storer`` format has been renamed to ``Fixed``
    - a column multi-index will be recreated properly (:issue:`4710`); raise on trying to use a multi-index
      with data_columns on the same axis
    - ``select_as_coordinates`` will now return an ``Int64Index`` of the resultant selection set
    - support ``timedelta64[ns]`` as a serialization type (:issue:`3577`)
    - store `datetime.date` objects as ordinals rather then timetuples to avoid timezone issues (:issue:`2852`),
      thanks @tavistmorph and @numpand
    - ``numexpr`` 2.2.2 fixes incompatiblity in PyTables 2.4 (:issue:`4908`)
  - ``JSON``

    - added ``date_unit`` parameter to specify resolution of timestamps. Options
      are seconds, milliseconds, microseconds and nanoseconds. (:issue:`4362`, :issue:`4498`).
    - added ``default_handler`` parameter to allow a callable to be passed which will be
      responsible for handling otherwise unserialisable objects. (:issue:`5138`)

  - ``Index`` and ``MultiIndex`` changes (:issue:`4039`):

    - Setting ``levels`` and ``labels`` directly on ``MultiIndex`` is now
      deprecated. Instead, you can use the ``set_levels()`` and
      ``set_labels()`` methods.
    - ``levels``, ``labels`` and ``names`` properties no longer return lists,
      but instead return containers that do not allow setting of items
      ('mostly immutable')
    - ``levels``, ``labels`` and ``names`` are validated upon setting and are
      either copied or shallow-copied.
    - ``__deepcopy__`` now returns a shallow copy (currently: a view) of the
      data - allowing metadata changes.
    - ``MultiIndex.astype()`` now only allows ``np.object_``-like dtypes and
      now returns a ``MultiIndex`` rather than an ``Index``. (:issue:`4039`)
    - Added ``is_`` method to ``Index`` that allows fast equality comparison of
      views (similar to ``np.may_share_memory`` but no false positives, and
      changes on ``levels`` and ``labels`` setting on ``MultiIndex``).
      (:issue:`4859` , :issue:`4909`)
    - Aliased ``__iadd__`` to ``__add__``. (:issue:`4996`)
    - Added ``is_`` method to ``Index`` that allows fast equality comparison of
      views (similar to ``np.may_share_memory`` but no false positives, and
      changes on ``levels`` and ``labels`` setting on ``MultiIndex``).
      (:issue:`4859`, :issue:`4909`)

  - Infer and downcast dtype if ``downcast='infer'`` is passed to ``fillna/ffill/bfill`` (:issue:`4604`)
  - ``__nonzero__`` for all NDFrame objects, will now raise a ``ValueError``, this reverts back to (:issue:`1073`, :issue:`4633`)
    behavior. Add ``.bool()`` method to ``NDFrame`` objects to facilitate evaluating of single-element boolean Series
  - ``DataFrame.update()`` no longer raises a ``DataConflictError``, it now
    will raise a ``ValueError`` instead (if necessary) (:issue:`4732`)
  - ``Series.isin()`` and ``DataFrame.isin()``  now raise a ``TypeError`` when
    passed a string (:issue:`4763`). Pass a ``list`` of one element (containing
    the string) instead.
  - Remove undocumented/unused ``kind`` keyword argument from ``read_excel``, and ``ExcelFile``. (:issue:`4713`, :issue:`4712`)
  - The ``method`` argument of ``NDFrame.replace()`` is valid again, so that a
    a list can be passed to ``to_replace`` (:issue:`4743`).
  - provide automatic dtype conversions on _reduce operations (:issue:`3371`)
  - exclude non-numerics if mixed types with datelike in _reduce operations (:issue:`3371`)
  - default for ``tupleize_cols`` is now ``False`` for both ``to_csv`` and ``read_csv``. Fair warning in 0.12 (:issue:`3604`)
  - moved timedeltas support to pandas.tseries.timedeltas.py; add timedeltas string parsing,
    add top-level ``to_timedelta`` function
  - ``NDFrame`` now is compatible with Python's toplevel ``abs()`` function (:issue:`4821`).
  - raise a ``TypeError`` on invalid comparison ops on Series/DataFrame (e.g. integer/datetime) (:issue:`4968`)
  - Added a new index type, ``Float64Index``. This will be automatically created when passing floating values in index creation.
    This enables a pure label-based slicing paradigm that makes ``[],ix,loc`` for scalar indexing and slicing work exactly the same.
    Indexing on other index types are preserved (and positional fallback for ``[],ix``), with the exception, that floating point slicing
    on indexes on non ``Float64Index`` will raise a ``TypeError``, e.g. ``Series(range(5))[3.5:4.5]`` (:issue:`263`)
  - Make Categorical repr nicer (:issue:`4368`)
  - Remove deprecated ``Factor`` (:issue:`3650`)
  - Remove deprecated ``set_printoptions/reset_printoptions`` (:issue:``3046``)
  - Remove deprecated ``_verbose_info`` (:issue:`3215`)
  - Begin removing methods that don't make sense on ``GroupBy`` objects
    (:issue:`4887`).
  - Remove deprecated ``read_clipboard/to_clipboard/ExcelFile/ExcelWriter`` from ``pandas.io.parsers`` (:issue:`3717`)
  - All non-Index NDFrames (``Series``, ``DataFrame``, ``Panel``, ``Panel4D``,
    ``SparsePanel``, etc.), now support the entire set of arithmetic operators
    and arithmetic flex methods (add, sub, mul, etc.). ``SparsePanel`` does not
    support ``pow`` or ``mod`` with non-scalars. (:issue:`3765`)
  - Provide numpy compatibility with 1.7 for a calling convention like ``np.prod(pandas_object)`` as numpy
    call with additional keyword args (:issue:`4435`)
  - Provide __dir__ method (and local context) for tab completion / remove ipython completers code
    (:issue:`4501`)
  - Support non-unique axes in a Panel via indexing operations (:issue:`4960`)

Internal Refactoring
~~~~~~~~~~~~~~~~~~~~

In 0.13.0 there is a major refactor primarily to subclass ``Series`` from ``NDFrame``,
which is the base class currently for ``DataFrame`` and ``Panel``, to unify methods
and behaviors. Series formerly subclassed directly from ``ndarray``. (:issue:`4080`, :issue:`3862`, :issue:`816`)
See :ref:`Internal Refactoring<whatsnew_0130.refactoring>`

 - Refactor of series.py/frame.py/panel.py to move common code to generic.py

  - added ``_setup_axes`` to created generic NDFrame structures
  - moved methods

    - ``from_axes,_wrap_array,axes,ix,loc,iloc,shape,empty,swapaxes,transpose,pop``
    - ``__iter__,keys,__contains__,__len__,__neg__,__invert__``
    - ``convert_objects,as_blocks,as_matrix,values``
    - ``__getstate__,__setstate__`` (compat remains in frame/panel)
    - ``__getattr__,__setattr__``
    - ``_indexed_same,reindex_like,align,where,mask``
    - ``fillna,replace`` (``Series`` replace is now consistent with ``DataFrame``)
    - ``filter`` (also added axis argument to selectively filter on a different axis)
    - ``reindex,reindex_axis,take``
    - ``truncate`` (moved to become part of ``NDFrame``)

 - These are API changes which make ``Panel`` more consistent with ``DataFrame``

  - ``swapaxes`` on a ``Panel`` with the same axes specified now return a copy
  - support attribute access for setting
  - ``filter`` supports same api as original ``DataFrame`` filter
  - ``fillna`` refactored to ``core/generic.py``, while > 3ndim is ``NotImplemented``

 - Series now inherits from ``NDFrame`` rather than directly from ``ndarray``.
   There are several minor changes that affect the API.

  - numpy functions that do not support the array interface will now
    return ``ndarrays`` rather than series, e.g. ``np.diff``, ``np.ones_like``, ``np.where``
  - ``Series(0.5)`` would previously return the scalar ``0.5``, this is no
    longer supported
  - ``TimeSeries`` is now an alias for ``Series``. the property ``is_time_series``
    can be used to distinguish (if desired)

 - Refactor of Sparse objects to use BlockManager

  - Created a new block type in internals, ``SparseBlock``, which can hold multi-dtypes
    and is non-consolidatable. ``SparseSeries`` and ``SparseDataFrame`` now inherit
    more methods from there hierarchy (Series/DataFrame), and no longer inherit
    from ``SparseArray`` (which instead is the object of the ``SparseBlock``)
  - Sparse suite now supports integration with non-sparse data. Non-float sparse
    data is supportable (partially implemented)
  - Operations on sparse structures within DataFrames should preserve sparseness,
    merging type operations will convert to dense (and back to sparse), so might
    be somewhat inefficient
  - enable setitem on ``SparseSeries`` for boolean/integer/slices
  - ``SparsePanels`` implementation is unchanged (e.g. not using BlockManager, needs work)

 - added ``ftypes`` method to Series/DataFame, similar to ``dtypes``, but indicates
   if the underlying is sparse/dense (as well as the dtype)
 - All ``NDFrame`` objects now have a ``_prop_attributes``, which can be used to indcated various
   values to propogate to a new object from an existing (e.g. name in ``Series`` will follow
   more automatically now)
 - Internal type checking is now done via a suite of generated classes, allowing ``isinstance(value, klass)``
   without having to directly import the klass, courtesy of @jtratner
 - Bug in Series update where the parent frame is not updating its cache based on
   changes (:issue:`4080`) or types (:issue:`3217`), fillna (:issue:`3386`)
 - Indexing with dtype conversions fixed (:issue:`4463`, :issue:`4204`)
 - Refactor ``Series.reindex`` to core/generic.py (:issue:`4604`, :issue:`4618`), allow ``method=`` in reindexing
   on a Series to work
 - ``Series.copy`` no longer accepts the ``order`` parameter and is now consistent with ``NDFrame`` copy
 - Refactor ``rename`` methods to core/generic.py; fixes ``Series.rename`` for (:issue:`4605`), and adds ``rename``
   with the same signature for ``Panel``
 - Series (for index) / Panel (for items) now as attribute access to its elements  (:issue:`1903`)
 - Refactor ``clip`` methods to core/generic.py (:issue:`4798`)
 - Refactor of ``_get_numeric_data/_get_bool_data`` to core/generic.py, allowing Series/Panel functionaility
 - Refactor of Series arithmetic with time-like objects (datetime/timedelta/time
   etc.) into a separate, cleaned up wrapper class. (:issue:`4613`)
 - Complex compat for ``Series`` with ``ndarray``. (:issue:`4819`)
 - Removed unnecessary ``rwproperty`` from codebase in favor of builtin property. (:issue:`4843`)
 - Refactor object level numeric methods (mean/sum/min/max...) from object level modules to
   ``core/generic.py`` (:issue:`4435`).
 - Refactor cum objects to core/generic.py (:issue:`4435`), note that these have a more numpy-like
   function signature.
 - :func:`~pandas.read_html` now uses ``TextParser`` to parse HTML data from
   bs4/lxml (:issue:`4770`).
 - Removed the ``keep_internal`` keyword parameter in
   ``pandas/core/groupby.py`` because it wasn't being used (:issue:`5102`).

.. _release.bug_fixes-0.13.0:


Bug Fixes
~~~~~~~~~

  - ``HDFStore``

    - raising an invalid ``TypeError`` rather than ``ValueError`` when appending
      with a different block ordering (:issue:`4096`)
    - ``read_hdf`` was not respecting as passed ``mode`` (:issue:`4504`)
    - appending a 0-len table will work correctly (:issue:`4273`)
    - ``to_hdf`` was raising when passing both arguments ``append`` and ``table`` (:issue:`4584`)
    - reading from a store with duplicate columns across dtypes would raise (:issue:`4767`)
    - Fixed a bug where ``ValueError`` wasn't correctly raised when column names
      weren't strings (:issue:`4956`)
  - Fixed bug in tslib.tz_convert(vals, tz1, tz2): it could raise IndexError exception while
    trying to access trans[pos + 1] (:issue:`4496`)
  - The ``by`` argument now works correctly with the ``layout`` argument
    (:issue:`4102`, :issue:`4014`) in ``*.hist`` plotting methods
  - Fixed bug in ``PeriodIndex.map`` where using ``str`` would return the str
    representation of the index (:issue:`4136`)
  - Fixed test failure ``test_time_series_plot_color_with_empty_kwargs`` when
    using custom matplotlib default colors (:issue:`4345`)
  - Fix running of stata IO tests. Now uses temporary files to write
    (:issue:`4353`)
  - Fixed an issue where ``DataFrame.sum`` was slower than ``DataFrame.mean``
    for integer valued frames (:issue:`4365`)
  - ``read_html`` tests now work with Python 2.6 (:issue:`4351`)
  - Fixed bug where ``network`` testing was throwing ``NameError`` because a
    local variable was undefined (:issue:`4381`)
  - In ``to_json``, raise if a passed ``orient`` would cause loss of data because
    of a duplicate index (:issue:`4359`)
  - In ``to_json``, fix date handling so milliseconds are the default timestamp
    as the docstring says (:issue:`4362`).
  - ``as_index`` is no longer ignored when doing groupby apply (:issue:`4648`), (:issue:`3417`)
  - JSON NaT handling fixed, NaTs are now serialised to `null` (:issue:`4498`)
  - Fixed JSON handling of escapable characters in JSON object keys (:issue:`4593`)
  - Fixed passing ``keep_default_na=False`` when ``na_values=None`` (:issue:`4318`)
  - Fixed bug with ``values`` raising an error on a DataFrame with duplicate columns and mixed
    dtypes, surfaced in (:issue:`4377`)
  - Fixed bug with duplicate columns and type conversion in ``read_json`` when
    ``orient='split'`` (:issue:`4377`)
  - Fixed JSON bug where locales with decimal separators other than '.' threw
    exceptions when encoding / decoding certain values. (:issue:`4918`)
  - Fix ``.iat`` indexing with a ``PeriodIndex`` (:issue:`4390`)
  - Fixed an issue where ``PeriodIndex`` joining with self was returning a new
    instance rather than the same instance (:issue:`4379`); also adds a test
    for this for the other index types
  - Fixed a bug with all the dtypes being converted to object when using the CSV cparser
    with the usecols parameter (:issue: `3192`)
  - Fix an issue in merging blocks where the resulting DataFrame had partially
    set _ref_locs (:issue:`4403`)
  - Fixed an issue where hist subplots were being overwritten when they were
    called using the top level matplotlib API (:issue:`4408`)
  - Fixed a bug where calling ``Series.astype(str)`` would truncate the string
    (:issue:`4405`, :issue:`4437`)
  - Fixed a py3 compat issue where bytes were being repr'd as tuples
    (:issue:`4455`)
  - Fixed Panel attribute naming conflict if item is named 'a'
    (:issue:`3440`)
  - Fixed an issue where duplicate indexes were raising when plotting
    (:issue:`4486`)
  - Fixed an issue where cumsum and cumprod didn't work with bool dtypes
    (:issue:`4170`, :issue:`4440`)
  - Fixed Panel slicing issued in ``xs`` that was returning an incorrect dimmed object
    (:issue:`4016`)
  - Fix resampling bug where custom reduce function not used if only one group (:issue:`3849`, :issue:`4494`)
  - Fixed Panel assignment with a transposed frame (:issue:`3830`)
  - Raise on set indexing with a Panel and a Panel as a value which needs alignment (:issue:`3777`)
  - frozenset objects now raise in the ``Series`` constructor (:issue:`4482`,
    :issue:`4480`)
  - Fixed issue with sorting a duplicate multi-index that has multiple dtypes (:issue:`4516`)
  - Fixed bug in ``DataFrame.set_values`` which was causing name attributes to
    be lost when expanding the index. (:issue:`3742`, :issue:`4039`)
  - Fixed issue where individual ``names``, ``levels`` and ``labels`` could be
    set on ``MultiIndex`` without validation (:issue:`3714`, :issue:`4039`)
  - Fixed (:issue:`3334`) in pivot_table. Margins did not compute if values is the index.
  - Fix bug in having a rhs of ``np.timedelta64`` or ``np.offsets.DateOffset`` when operating
    with datetimes (:issue:`4532`)
  - Fix arithmetic with series/datetimeindex and ``np.timedelta64`` not working the same (:issue:`4134`)
    and buggy timedelta in numpy 1.6 (:issue:`4135`)
  - Fix bug in ``pd.read_clipboard`` on windows with PY3 (:issue:`4561`); not decoding properly
  - ``tslib.get_period_field()`` and ``tslib.get_period_field_arr()`` now raise
    if code argument out of range (:issue:`4519`, :issue:`4520`)
  - Fix boolean indexing on an empty series loses index names (:issue:`4235`),
    infer_dtype works with empty arrays.
  - Fix reindexing with multiple axes; if an axes match was not replacing the current axes, leading
    to a possible lazay frequency inference issue (:issue:`3317`)
  - Fixed issue where ``DataFrame.apply`` was reraising exceptions incorrectly
    (causing the original stack trace to be truncated).
  - Fix selection with ``ix/loc`` and non_unique selectors (:issue:`4619`)
  - Fix assignment with iloc/loc involving a dtype change in an existing column (:issue:`4312`)
    have internal setitem_with_indexer in core/indexing to use Block.setitem
  - Fixed bug where thousands operator was not handled correctly for floating point numbers
    in csv_import (:issue:`4322`)
  - Fix an issue with CacheableOffset not properly being used by many DateOffset; this prevented
    the DateOffset from being cached (:issue:`4609`)
  - Fix boolean comparison with a DataFrame on the lhs, and a list/tuple on the rhs (:issue:`4576`)
  - Fix error/dtype conversion with setitem of ``None`` on ``Series/DataFrame`` (:issue:`4667`)
  - Fix decoding based on a passed in non-default encoding in ``pd.read_stata`` (:issue:`4626`)
  - Fix ``DataFrame.from_records`` with a plain-vanilla ``ndarray``. (:issue:`4727`)
  - Fix some inconsistencies with ``Index.rename`` and ``MultiIndex.rename``,
    etc. (:issue:`4718`, :issue:`4628`)
  - Bug in using ``iloc/loc`` with a cross-sectional and duplicate indicies (:issue:`4726`)
  - Bug with using ``QUOTE_NONE`` with ``to_csv`` causing ``Exception``. (:issue:`4328`)
  - Bug with Series indexing not raising an error when the right-hand-side has an incorrect length (:issue:`2702`)
  - Bug in multi-indexing with a partial string selection as one part of a MultIndex (:issue:`4758`)
  - Bug with reindexing on the index with a non-unique index will now raise ``ValueError`` (:issue:`4746`)
  - Bug in setting with ``loc/ix`` a single indexer with a multi-index axis and a numpy array, related to (:issue:`3777`)
  - Bug in concatenation with duplicate columns across dtypes not merging with axis=0 (:issue:`4771`, :issue:`4975`)
  - Bug in ``iloc`` with a slice index failing (:issue:`4771`)
  - Incorrect error message with no colspecs or width in ``read_fwf``. (:issue:`4774`)
  - Fix bugs in indexing in a Series with a duplicate index (:issue:`4548`, :issue:`4550`)
  - Fixed bug with reading compressed files with ``read_fwf`` in Python 3.
    (:issue:`3963`)
  - Fixed an issue with a duplicate index and assignment with a dtype change (:issue:`4686`)
  - Fixed bug with reading compressed files in as ``bytes`` rather than ``str``
    in Python 3. Simplifies bytes-producing file-handling in Python 3
    (:issue:`3963`, :issue:`4785`).
  - Fixed an issue related to ticklocs/ticklabels with log scale bar plots
    across different versions of matplotlib (:issue:`4789`)
  - Suppressed DeprecationWarning associated with internal calls issued by repr() (:issue:`4391`)
  - Fixed an issue with a duplicate index and duplicate selector with ``.loc`` (:issue:`4825`)
  - Fixed an issue with ``DataFrame.sort_index`` where, when sorting by a
    single column and passing a list for ``ascending``, the argument for
    ``ascending`` was being interpreted as ``True`` (:issue:`4839`,
    :issue:`4846`)
  - Fixed ``Panel.tshift`` not working. Added `freq` support to ``Panel.shift`` (:issue:`4853`)
  - Fix an issue in TextFileReader w/ Python engine (i.e. PythonParser)
    with thousands != "," (:issue:`4596`)
  - Bug in getitem with a duplicate index when using where (:issue:`4879`)
  - Fix Type inference code coerces float column into datetime (:issue:`4601`)
  - Fixed ``_ensure_numeric`` does not check for complex numbers (:issue:`4902`)
  - Fixed a bug in ``Series.hist`` where two figures were being created when
    the ``by`` argument was passed (:issue:`4112`, :issue:`4113`).
  - Fixed a bug in ``convert_objects`` for > 2 ndims (:issue:`4937`)
  - Fixed a bug in DataFrame/Panel cache insertion and subsequent indexing (:issue:`4939`)
  - Fixed string methods for ``FrozenNDArray`` and ``FrozenList`` (:issue:`4929`)
  - Fixed a bug with setting invalid or out-of-range values in indexing
    enlargement scenarios (:issue:`4940`)
  - Tests for fillna on empty Series (:issue:`4346`), thanks @immerrr
  - Fixed ``copy()`` to shallow copy axes/indices as well and thereby keep
    separate metadata. (:issue:`4202`, :issue:`4830`)
  - Fixed skiprows option in Python parser for read_csv (:issue:`4382`)
  - Fixed bug preventing ``cut`` from working with ``np.inf`` levels without
    explicitly passing labels (:issue:`3415`)
  - Fixed wrong check for overlapping in ``DatetimeIndex.union`` (:issue:`4564`)
  - Fixed conflict between thousands separator and date parser in csv_parser (:issue:`4678`)
  - Fix appending when dtypes are not the same (error showing mixing float/np.datetime64) (:issue:`4993`)
  - Fix repr for DateOffset. No longer show duplicate entries in kwds.
    Removed unused offset fields. (:issue:`4638`)
  - Fixed wrong index name during read_csv if using usecols. Applies to c parser only. (:issue:`4201`)
  - ``Timestamp`` objects can now appear in the left hand side of a comparison
    operation with a ``Series`` or ``DataFrame`` object (:issue:`4982`).
  - Fix a bug when indexing with ``np.nan`` via ``iloc/loc`` (:issue:`5016`)
  - Fixed a bug where low memory c parser could create different types in different
    chunks of the same file. Now coerces to numerical type or raises warning. (:issue:`3866`)
  - Fix a bug where reshaping a ``Series`` to its own shape raised ``TypeError`` (:issue:`4554`)
    and other reshaping issues.
  - Bug in setting with ``ix/loc`` and a mixed int/string index (:issue:`4544`)
  - Make sure series-series boolean comparions are label based (:issue:`4947`)
  - Bug in multi-level indexing with a Timestamp partial indexer (:issue:`4294`)
  - Tests/fix for multi-index construction of an all-nan frame (:issue:`4078`)
  - Fixed a bug where :func:`~pandas.read_html` wasn't correctly inferring
    values of tables with commas (:issue:`5029`)
  - Fixed a bug where :func:`~pandas.read_html` wasn't providing a stable
    ordering of returned tables (:issue:`4770`, :issue:`5029`).
  - Fixed a bug where :func:`~pandas.read_html` was incorrectly parsing when
    passed ``index_col=0`` (:issue:`5066`).
  - Fixed a bug where :func:`~pandas.read_html` was incorrectly infering the
    type of headers (:issue:`5048`).
  - Fixed a bug where ``DatetimeIndex`` joins with ``PeriodIndex`` caused a
    stack overflow (:issue:`3899`).
<<<<<<< HEAD
  - Fixed a bug where ``groupby`` objects didn't allow plots (:issue:`5102`).
  - Fixed a bug where ``groupby`` objects weren't tab-completing column names
    (:issue:`5102`).
  - Fixed a bug where ``groupby.plot()`` and friends were duplicating figures
    multiple times (:issue:`5102`).
  - Provide automatic conversion of ``object`` dtypes on fillna, related (:issue:`5103`)
  - Fixed a bug where default options were being overwritten in the option
    parser cleaning (:issue:`5121`).
  - Treat a list/ndarray identically for ``iloc`` indexing with list-like (:issue:`5006`)
  - Fix ``MultiIndex.get_level_values()`` with missing values (:issue:`5074`)
=======
  - Fix bound checking for Timestamp() with datetime64 input (:issue:`4065`)
>>>>>>> 6d6f3924

pandas 0.12.0
-------------

**Release date:** 2013-07-24

New features
~~~~~~~~~~~~

  - ``pd.read_html()`` can now parse HTML strings, files or urls and returns a
    list of ``DataFrame`` s courtesy of @cpcloud. (:issue:`3477`,
    :issue:`3605`, :issue:`3606`)
  - Support for reading Amazon S3 files. (:issue:`3504`)
  - Added module for reading and writing JSON strings/files: pandas.io.json
    includes ``to_json`` DataFrame/Series method, and a ``read_json`` top-level reader
    various issues (:issue:`1226`, :issue:`3804`, :issue:`3876`, :issue:`3867`, :issue:`1305`)
  - Added module for reading and writing Stata files: pandas.io.stata (:issue:`1512`)
    includes ``to_stata`` DataFrame method, and a ``read_stata`` top-level reader
  - Added support for writing in ``to_csv`` and reading in ``read_csv``,
    multi-index columns. The ``header`` option in ``read_csv`` now accepts a
    list of the rows from which to read the index. Added the option,
    ``tupleize_cols`` to provide compatiblity for the pre 0.12 behavior of
    writing and reading multi-index columns via a list of tuples. The default in
    0.12 is to write lists of tuples and *not* interpret list of tuples as a
    multi-index column.
    Note: The default value will change in 0.12 to make the default *to* write and
    read multi-index columns in the new format. (:issue:`3571`, :issue:`1651`, :issue:`3141`)
  - Add iterator to ``Series.str`` (:issue:`3638`)
  - ``pd.set_option()`` now allows N option, value pairs (:issue:`3667`).
  - Added keyword parameters for different types of scatter_matrix subplots
  - A ``filter`` method on grouped Series or DataFrames returns a subset of
    the original (:issue:`3680`, :issue:`919`)
  - Access to historical Google Finance data in pandas.io.data (:issue:`3814`)
  - DataFrame plotting methods can sample column colors from a Matplotlib
    colormap via the ``colormap`` keyword. (:issue:`3860`)

Improvements to existing features
~~~~~~~~~~~~~~~~~~~~~~~~~~~~~~~~~

  - Fixed various issues with internal pprinting code, the repr() for various objects
    including TimeStamp and Index now produces valid python code strings and
    can be used to recreate the object, (:issue:`3038`, :issue:`3379`, :issue:`3251`, :issue:`3460`)
  - ``convert_objects`` now accepts a ``copy`` parameter (defaults to ``True``)
  - ``HDFStore``

    - will retain index attributes (freq,tz,name) on recreation (:issue:`3499`,:issue:`4098`)
    - will warn with a ``AttributeConflictWarning`` if you are attempting to append
      an index with a different frequency than the existing, or attempting
      to append an index with a different name than the existing
    - support datelike columns with a timezone as data_columns (:issue:`2852`)
    - table writing performance improvements.
    - support python3 (via ``PyTables 3.0.0``) (:issue:`3750`)
  - Add modulo operator to Series, DataFrame
  - Add ``date`` method to DatetimeIndex
  - Add ``dropna`` argument to pivot_table (:issue: `3820`)
  - Simplified the API and added a describe method to Categorical
  - ``melt`` now accepts the optional parameters ``var_name`` and ``value_name``
    to specify custom column names of the returned DataFrame (:issue:`3649`),
    thanks @hoechenberger. If ``var_name`` is not specified and ``dataframe.columns.name``
    is not None, then this will be used as the ``var_name`` (:issue:`4144`).
    Also support for MultiIndex columns.
  - clipboard functions use pyperclip (no dependencies on Windows, alternative
    dependencies offered for Linux) (:issue:`3837`).
  - Plotting functions now raise a ``TypeError`` before trying to plot anything
    if the associated objects have have a dtype of ``object`` (:issue:`1818`,
    :issue:`3572`, :issue:`3911`, :issue:`3912`), but they will try to convert object
    arrays to numeric arrays if possible so that you can still plot, for example, an
    object array with floats. This happens before any drawing takes place which
    elimnates any spurious plots from showing up.
  - Added Faq section on repr display options, to help users customize their setup.
  - ``where`` operations that result in block splitting are much faster (:issue:`3733`)
  - Series and DataFrame hist methods now take a ``figsize`` argument (:issue:`3834`)
  - DatetimeIndexes no longer try to convert mixed-integer indexes during join
    operations (:issue:`3877`)
  - Add ``unit`` keyword to ``Timestamp`` and ``to_datetime`` to enable passing of
    integers or floats that are in an epoch unit of ``D, s, ms, us, ns``, thanks @mtkini (:issue:`3969`)
    (e.g. unix timestamps or epoch ``s``, with fracional seconds allowed) (:issue:`3540`)
  - DataFrame corr method (spearman) is now cythonized.
  - Improved ``network`` test decorator to catch ``IOError`` (and therefore
    ``URLError`` as well). Added ``with_connectivity_check`` decorator to allow
    explicitly checking a website as a proxy for seeing if there is network
    connectivity. Plus, new ``optional_args`` decorator factory for decorators.
    (:issue:`3910`, :issue:`3914`)
  - ``read_csv`` will now throw a more informative error message when a file
    contains no columns, e.g., all newline characters
  - Added ``layout`` keyword to DataFrame.hist() for more customizable layout (:issue:`4050`)
  - Timestamp.min and Timestamp.max now represent valid Timestamp instances instead
    of the default datetime.min and datetime.max (respectively), thanks @SleepingPills
  - ``read_html`` now raises when no tables are found and BeautifulSoup==4.2.0
    is detected (:issue:`4214`)

API Changes
~~~~~~~~~~~

  - ``HDFStore``

    - When removing an object, ``remove(key)`` raises
      ``KeyError`` if the key is not a valid store object.
    - raise a ``TypeError`` on passing ``where`` or ``columns``
      to select with a Storer; these are invalid parameters at this time (:issue:`4189`)
    - can now specify an ``encoding`` option to ``append/put``
      to enable alternate encodings (:issue:`3750`)
    - enable support for ``iterator/chunksize`` with ``read_hdf``
  - The repr() for (Multi)Index now obeys display.max_seq_items rather
    then numpy threshold print options. (:issue:`3426`, :issue:`3466`)
  - Added mangle_dupe_cols option to read_table/csv, allowing users
    to control legacy behaviour re dupe cols (A, A.1, A.2 vs A, A ) (:issue:`3468`)
    Note: The default value will change in 0.12 to the "no mangle" behaviour,
    If your code relies on this behaviour, explicitly specify mangle_dupe_cols=True
    in your calls.
  - Do not allow astypes on ``datetime64[ns]`` except to ``object``, and
    ``timedelta64[ns]`` to ``object/int`` (:issue:`3425`)
  - The behavior of ``datetime64`` dtypes has changed with respect to certain
    so-called reduction operations (:issue:`3726`). The following operations now
    raise a ``TypeError`` when perfomed on a ``Series`` and return an *empty*
    ``Series`` when performed on a ``DataFrame`` similar to performing these
    operations on, for example, a ``DataFrame`` of ``slice`` objects:
    - sum, prod, mean, std, var, skew, kurt, corr, and cov
  - Do not allow datetimelike/timedeltalike creation except with valid types
    (e.g. cannot pass ``datetime64[ms]``) (:issue:`3423`)
  - Add ``squeeze`` keyword to ``groupby`` to allow reduction from
    DataFrame -> Series if groups are unique. Regression from 0.10.1,
    partial revert on (:issue:`2893`) with (:issue:`3596`)
  - Raise on ``iloc`` when boolean indexing with a label based indexer mask
    e.g. a boolean Series, even with integer labels, will raise. Since ``iloc``
    is purely positional based, the labels on the Series are not alignable (:issue:`3631`)
  - The ``raise_on_error`` option to plotting methods is obviated by :issue:`3572`,
    so it is removed. Plots now always raise when data cannot be plotted or the
    object being plotted has a dtype of ``object``.
  - ``DataFrame.interpolate()`` is now deprecated. Please use
    ``DataFrame.fillna()`` and ``DataFrame.replace()`` instead (:issue:`3582`,
    :issue:`3675`, :issue:`3676`).
  - the ``method`` and ``axis`` arguments of ``DataFrame.replace()`` are
    deprecated
  - ``DataFrame.replace`` 's ``infer_types`` parameter is removed and now
    performs conversion by default. (:issue:`3907`)
  - Deprecated display.height, display.width is now only a formatting option
    does not control triggering of summary, similar to < 0.11.0.
  - Add the keyword ``allow_duplicates`` to ``DataFrame.insert`` to allow a duplicate column
    to be inserted if ``True``, default is ``False`` (same as prior to 0.12) (:issue:`3679`)
  - io API changes

    - added ``pandas.io.api`` for i/o imports
    - removed ``Excel`` support to ``pandas.io.excel``
    - added top-level ``pd.read_sql`` and ``to_sql`` DataFrame methods
    - removed ``clipboard`` support to ``pandas.io.clipboard``
    - replace top-level and instance methods ``save`` and ``load`` with
      top-level ``read_pickle`` and ``to_pickle`` instance method, ``save`` and
      ``load`` will give deprecation warning.
  - the ``method`` and ``axis`` arguments of ``DataFrame.replace()`` are
    deprecated
  - set FutureWarning to require data_source, and to replace year/month with
    expiry date in pandas.io options. This is in preparation to add options
    data from google (:issue:`3822`)
  - the ``method`` and ``axis`` arguments of ``DataFrame.replace()`` are
    deprecated
  - Implement ``__nonzero__`` for ``NDFrame`` objects (:issue:`3691`, :issue:`3696`)
  - ``as_matrix`` with mixed signed and unsigned dtypes will result in 2 x the lcd of the unsigned
    as an int, maxing with ``int64``, to avoid precision issues (:issue:`3733`)
  - ``na_values`` in a list provided to ``read_csv/read_excel`` will match string and numeric versions
    e.g. ``na_values=['99']`` will match 99 whether the column ends up being int, float, or string (:issue:`3611`)
  - ``read_html`` now defaults to ``None`` when reading, and falls back on
    ``bs4`` + ``html5lib`` when lxml fails to parse. a list of parsers to try
    until success is also valid
  - more consistency in the to_datetime return types (give string/array of string inputs) (:issue:`3888`)
  - The internal ``pandas`` class hierarchy has changed (slightly). The
    previous ``PandasObject`` now is called ``PandasContainer`` and a new
    ``PandasObject`` has become the baseclass for ``PandasContainer`` as well
    as ``Index``, ``Categorical``, ``GroupBy``, ``SparseList``, and
    ``SparseArray`` (+ their base classes). Currently, ``PandasObject``
    provides string methods (from ``StringMixin``). (:issue:`4090`, :issue:`4092`)
  - New ``StringMixin`` that, given a ``__unicode__`` method, gets python 2 and
    python 3 compatible string methods (``__str__``, ``__bytes__``, and
    ``__repr__``). Plus string safety throughout. Now employed in many places
    throughout the pandas library. (:issue:`4090`, :issue:`4092`)

Experimental Features
~~~~~~~~~~~~~~~~~~~~~

  - Added experimental ``CustomBusinessDay`` class to support ``DateOffsets``
    with custom holiday calendars and custom weekmasks. (:issue:`2301`)

Bug Fixes
~~~~~~~~~

  - Fixed an esoteric excel reading bug, xlrd>= 0.9.0 now required for excel
    support. Should provide python3 support (for reading) which has been
    lacking. (:issue:`3164`)
  - Disallow Series constructor called with MultiIndex which caused segfault (:issue:`4187`)
  - Allow unioning of date ranges sharing a timezone (:issue:`3491`)
  - Fix to_csv issue when having a large number of rows and ``NaT`` in some
    columns (:issue:`3437`)
  - ``.loc`` was not raising when passed an integer list (:issue:`3449`)
  - Unordered time series selection was misbehaving when using label slicing (:issue:`3448`)
  - Fix sorting in a frame with a list of columns which contains datetime64[ns] dtypes (:issue:`3461`)
  - DataFrames fetched via FRED now handle '.' as a NaN. (:issue:`3469`)
  - Fix regression in a DataFrame apply with axis=1, objects were not being converted back
    to base dtypes correctly (:issue:`3480`)
  - Fix issue when storing uint dtypes in an HDFStore. (:issue:`3493`)
  - Non-unique index support clarified (:issue:`3468`)

    - Addressed handling of dupe columns in df.to_csv new and old (:issue:`3454`, :issue:`3457`)
    - Fix assigning a new index to a duplicate index in a DataFrame would fail (:issue:`3468`)
    - Fix construction of a DataFrame with a duplicate index
    - ref_locs support to allow duplicative indices across dtypes,
      allows iget support to always find the index (even across dtypes) (:issue:`2194`)
    - applymap on a DataFrame with a non-unique index now works
      (removed warning) (:issue:`2786`), and fix (:issue:`3230`)
    - Fix to_csv to handle non-unique columns (:issue:`3495`)
    - Duplicate indexes with getitem will return items in the correct order (:issue:`3455`, :issue:`3457`)
      and handle missing elements like unique indices (:issue:`3561`)
    - Duplicate indexes with and empty DataFrame.from_records will return a correct frame (:issue:`3562`)
    - Concat to produce a non-unique columns when duplicates are across dtypes is fixed (:issue:`3602`)
    - Non-unique indexing with a slice via ``loc`` and friends fixed (:issue:`3659`)
    - Allow insert/delete to non-unique columns (:issue:`3679`)
    - Extend ``reindex`` to correctly deal with non-unique indices (:issue:`3679`)
    - ``DataFrame.itertuples()`` now works with frames with duplicate column
      names (:issue:`3873`)
    - Bug in non-unique indexing via ``iloc`` (:issue:`4017`); added ``takeable`` argument to
      ``reindex`` for location-based taking
    - Allow non-unique indexing in series via ``.ix/.loc`` and ``__getitem__`` (:issue:`4246`)
    - Fixed non-unique indexing memory allocation issue with ``.ix/.loc`` (:issue:`4280`)

  - Fixed bug in groupby with empty series referencing a variable before assignment. (:issue:`3510`)
  - Allow index name to be used in groupby for non MultiIndex (:issue:`4014`)
  - Fixed bug in mixed-frame assignment with aligned series (:issue:`3492`)
  - Fixed bug in selecting month/quarter/year from a series would not select the time element
    on the last day (:issue:`3546`)
  - Fixed a couple of MultiIndex rendering bugs in df.to_html() (:issue:`3547`, :issue:`3553`)
  - Properly convert np.datetime64 objects in a Series (:issue:`3416`)
  - Raise a ``TypeError`` on invalid datetime/timedelta operations
    e.g. add datetimes, multiple timedelta x datetime
  - Fix ``.diff`` on datelike and timedelta operations (:issue:`3100`)
  - ``combine_first`` not returning the same dtype in cases where it can (:issue:`3552`)
  - Fixed bug with ``Panel.transpose`` argument aliases (:issue:`3556`)
  - Fixed platform bug in ``PeriodIndex.take`` (:issue:`3579`)
  - Fixed bud in incorrect conversion of datetime64[ns] in ``combine_first`` (:issue:`3593`)
  - Fixed bug in reset_index with ``NaN`` in a multi-index (:issue:`3586`)
  - ``fillna`` methods now raise a ``TypeError`` when the ``value`` parameter
    is a ``list`` or ``tuple``.
  - Fixed bug where a time-series was being selected in preference to an actual column name
    in a frame (:issue:`3594`)
  - Make secondary_y work properly for bar plots (:issue:`3598`)
  - Fix modulo and integer division on Series,DataFrames to act similary to ``float`` dtypes to return
    ``np.nan`` or ``np.inf`` as appropriate (:issue:`3590`)
  - Fix incorrect dtype on groupby with ``as_index=False`` (:issue:`3610`)
  - Fix ``read_csv/read_excel`` to correctly encode identical na_values, e.g. ``na_values=[-999.0,-999]``
    was failing (:issue:`3611`)
  - Disable HTML output in qtconsole again. (:issue:`3657`)
  - Reworked the new repr display logic, which users found confusing. (:issue:`3663`)
  - Fix indexing issue in ndim >= 3 with ``iloc`` (:issue:`3617`)
  - Correctly parse date columns with embedded (nan/NaT) into datetime64[ns] dtype in ``read_csv``
    when ``parse_dates`` is specified (:issue:`3062`)
  - Fix not consolidating before to_csv (:issue:`3624`)
  - Fix alignment issue when setitem in a DataFrame with a piece of a DataFrame (:issue:`3626`) or
    a mixed DataFrame and a Series (:issue:`3668`)
  - Fix plotting of unordered DatetimeIndex (:issue:`3601`)
  - ``sql.write_frame`` failing when writing a single column to sqlite (:issue:`3628`),
    thanks to @stonebig
  - Fix pivoting with ``nan`` in the index (:issue:`3558`)
  - Fix running of bs4 tests when it is not installed (:issue:`3605`)
  - Fix parsing of html table (:issue:`3606`)
  - ``read_html()`` now only allows a single backend: ``html5lib`` (:issue:`3616`)
  - ``convert_objects`` with ``convert_dates='coerce'`` was parsing some single-letter strings into today's date
  - ``DataFrame.from_records`` did not accept empty recarrays (:issue:`3682`)
  - ``DataFrame.to_csv`` will succeed with the deprecated option ``nanRep``, @tdsmith
  - ``DataFrame.to_html`` and ``DataFrame.to_latex`` now accept a path for
    their first argument (:issue:`3702`)
  - Fix file tokenization error with \r delimiter and quoted fields (:issue:`3453`)
  - Groupby transform with item-by-item not upcasting correctly (:issue:`3740`)
  - Incorrectly read a HDFStore multi-index Frame witha column specification (:issue:`3748`)
  - ``read_html`` now correctly skips tests (:issue:`3741`)
  - PandasObjects raise TypeError when trying to hash (:issue:`3882`)
  - Fix incorrect arguments passed to concat that are not list-like (e.g. concat(df1,df2)) (:issue:`3481`)
  - Correctly parse when passed the ``dtype=str`` (or other variable-len string dtypes)
    in ``read_csv`` (:issue:`3795`)
  - Fix index name not propogating when using ``loc/ix`` (:issue:`3880`)
  - Fix groupby when applying a custom function resulting in a returned DataFrame was
    not converting dtypes (:issue:`3911`)
  - Fixed a bug where ``DataFrame.replace`` with a compiled regular expression
    in the ``to_replace`` argument wasn't working (:issue:`3907`)
  - Fixed ``__truediv__`` in Python 2.7 with ``numexpr`` installed to actually do true division when dividing
    two integer arrays with at least 10000 cells total (:issue:`3764`)
  - Indexing with a string with seconds resolution not selecting from a time index (:issue:`3925`)
  - csv parsers would loop infinitely if ``iterator=True`` but no ``chunksize`` was
    specified (:issue:`3967`), python parser failing with ``chunksize=1``
  - Fix index name not propogating when using ``shift``
  - Fixed dropna=False being ignored with multi-index stack (:issue:`3997`)
  - Fixed flattening of columns when renaming MultiIndex columns DataFrame (:issue:`4004`)
  - Fix ``Series.clip`` for datetime series. NA/NaN threshold values will now throw ValueError (:issue:`3996`)
  - Fixed insertion issue into DataFrame, after rename (:issue:`4032`)
  - Fixed testing issue where too many sockets where open thus leading to a
    connection reset issue (:issue:`3982`, :issue:`3985`, :issue:`4028`,
    :issue:`4054`)
  - Fixed failing tests in test_yahoo, test_google where symbols were not
    retrieved but were being accessed (:issue:`3982`, :issue:`3985`,
    :issue:`4028`, :issue:`4054`)
  - ``Series.hist`` will now take the figure from the current environment if
    one is not passed
  - Fixed bug where a 1xN DataFrame would barf on a 1xN mask (:issue:`4071`)
  - Fixed running of ``tox`` under python3 where the pickle import was getting
    rewritten in an incompatible way (:issue:`4062`, :issue:`4063`)
  - Fixed bug where sharex and sharey were not being passed to grouped_hist
    (:issue:`4089`)
  - Fix bug where ``HDFStore`` will fail to append because of a different block
    ordering on-disk (:issue:`4096`)
  - Better error messages on inserting incompatible columns to a frame (:issue:`4107`)
  - Fixed bug in ``DataFrame.replace`` where a nested dict wasn't being
    iterated over when regex=False (:issue:`4115`)
  - Fixed bug in ``convert_objects(convert_numeric=True)`` where a mixed numeric and
    object Series/Frame was not converting properly (:issue:`4119`)
  - Fixed bugs in multi-index selection with column multi-index and duplicates
    (:issue:`4145`, :issue:`4146`)
  - Fixed bug in the parsing of microseconds when using the ``format``
    argument in ``to_datetime`` (:issue:`4152`)
  - Fixed bug in ``PandasAutoDateLocator`` where ``invert_xaxis`` triggered
    incorrectly ``MilliSecondLocator``  (:issue:`3990`)
  - Fixed bug in ``Series.where`` where broadcasting a single element input vector
    to the length of the series resulted in multiplying the value
    inside the input (:issue:`4192`)
  - Fixed bug in plotting that wasn't raising on invalid colormap for
    matplotlib 1.1.1 (:issue:`4215`)
  - Fixed the legend displaying in ``DataFrame.plot(kind='kde')`` (:issue:`4216`)
  - Fixed bug where Index slices weren't carrying the name attribute
    (:issue:`4226`)
  - Fixed bug in initializing ``DatetimeIndex`` with an array of strings
    in a certain time zone (:issue:`4229`)
  - Fixed bug where html5lib wasn't being properly skipped (:issue:`4265`)
  - Fixed bug where get_data_famafrench wasn't using the correct file edges
    (:issue:`4281`)

pandas 0.11.0
-------------

**Release date:** 2013-04-22

New features
~~~~~~~~~~~~

  - New documentation section, ``10 Minutes to Pandas``
  - New documentation section, ``Cookbook``
  - Allow mixed dtypes (e.g ``float32/float64/int32/int16/int8``) to coexist in
    DataFrames and propogate in operations
  - Add function to pandas.io.data for retrieving stock index components from
    Yahoo! finance (:issue:`2795`)
  - Support slicing with time objects (:issue:`2681`)
  - Added ``.iloc`` attribute, to support strict integer based indexing,
    analogous to ``.ix`` (:issue:`2922`)
  - Added ``.loc`` attribute, to support strict label based indexing, analagous
    to ``.ix`` (:issue:`3053`)
  - Added ``.iat`` attribute, to support fast scalar access via integers
    (replaces ``iget_value/iset_value``)
  - Added ``.at`` attribute, to support fast scalar access via labels (replaces
    ``get_value/set_value``)
  - Moved functionaility from ``irow,icol,iget_value/iset_value`` to ``.iloc`` indexer
    (via ``_ixs`` methods in each object)
  - Added support for expression evaluation using the ``numexpr`` library
  - Added ``convert=boolean`` to ``take`` routines to translate negative
    indices to positive, defaults to True
  - Added to_series() method to indices, to facilitate the creation of indexeres
    (:issue:`3275`)

Improvements to existing features
~~~~~~~~~~~~~~~~~~~~~~~~~~~~~~~~~

  - Improved performance of df.to_csv() by up to 10x in some cases. (:issue:`3059`)
  - added ``blocks`` attribute to DataFrames, to return a dict of dtypes to
    homogeneously dtyped DataFrames
  - added keyword ``convert_numeric`` to ``convert_objects()`` to try to
    convert object dtypes to numeric types (default is False)
  - ``convert_dates`` in ``convert_objects`` can now be ``coerce`` which will
    return a datetime64[ns] dtype with non-convertibles set as ``NaT``; will
    preserve an all-nan object (e.g. strings), default is True (to perform
    soft-conversion
  - Series print output now includes the dtype by default
  - Optimize internal reindexing routines (:issue:`2819`, :issue:`2867`)
  - ``describe_option()`` now reports the default and current value of options.
  - Add ``format`` option to ``pandas.to_datetime`` with faster conversion of
    strings that can be parsed with datetime.strptime
  - Add ``axes`` property to ``Series`` for compatibility
  - Add ``xs`` function to ``Series`` for compatibility
  - Allow setitem in a frame where only mixed numerics are present (e.g. int
    and float), (:issue:`3037`)
  - ``HDFStore``

    - Provide dotted attribute access to ``get`` from stores
      (e.g. store.df == store['df'])
    - New keywords ``iterator=boolean``, and ``chunksize=number_in_a_chunk``
      are provided to support iteration on ``select`` and
      ``select_as_multiple`` (:issue:`3076`)
    - support ``read_hdf/to_hdf`` API similar to ``read_csv/to_csv`` (:issue:`3222`)

  - Add ``squeeze`` method to possibly remove length 1 dimensions from an
    object.

    .. ipython:: python

       p = Panel(randn(3,4,4),items=['ItemA','ItemB','ItemC'],
                          major_axis=date_range('20010102',periods=4),
                          minor_axis=['A','B','C','D'])
       p
       p.reindex(items=['ItemA']).squeeze()
       p.reindex(items=['ItemA'],minor=['B']).squeeze()

  - Improvement to Yahoo API access in ``pd.io.data.Options`` (:issue:`2758`)
  - added option `display.max_seq_items` to control the number of
    elements printed per sequence pprinting it. (:issue:`2979`)
  - added option `display.chop_threshold` to control display of small numerical
    values. (:issue:`2739`)
  - added option `display.max_info_rows` to prevent verbose_info from being
    calculated for frames above 1M rows (configurable). (:issue:`2807`, :issue:`2918`)
  - value_counts() now accepts a "normalize" argument, for normalized
    histograms. (:issue:`2710`).
  - DataFrame.from_records now accepts not only dicts but any instance of
    the collections.Mapping ABC.
  - Allow selection semantics via a string with a datelike index to work in both
    Series and DataFrames (:issue:`3070`)

    .. ipython:: python

        idx = date_range("2001-10-1", periods=5, freq='M')
        ts = Series(np.random.rand(len(idx)),index=idx)
        ts['2001']

        df = DataFrame(dict(A = ts))
        df['2001']

  - added option `display.mpl_style` providing a sleeker visual style
    for plots. Based on https://gist.github.com/huyng/816622 (:issue:`3075`).


  - Improved performance across several core functions by taking memory
    ordering of arrays into account. Courtesy of @stephenwlin (:issue:`3130`)
  - Improved performance of groupby transform method (:issue:`2121`)
  - Handle "ragged" CSV files missing trailing delimiters in rows with missing
    fields when also providing explicit list of column names (so the parser
    knows how many columns to expect in the result) (:issue:`2981`)
  - On a mixed DataFrame, allow setting with indexers with ndarray/DataFrame
    on rhs (:issue:`3216`)
  - Treat boolean values as integers (values 1 and 0) for numeric
    operations. (:issue:`2641`)
  - Add ``time`` method to DatetimeIndex (:issue:`3180`)
  - Return NA when using Series.str[...] for values that are not long enough
    (:issue:`3223`)
  - Display cursor coordinate information in time-series plots (:issue:`1670`)
  - to_html() now accepts an optional "escape" argument to control reserved
    HTML character escaping (enabled by default) and escapes ``&``, in addition
    to ``<`` and ``>``.  (:issue:`2919`)

API Changes
~~~~~~~~~~~

  - Do not automatically upcast numeric specified dtypes to ``int64`` or
    ``float64`` (:issue:`622` and :issue:`797`)
  - DataFrame construction of lists and scalars, with no dtype present, will
    result in casting to ``int64`` or ``float64``, regardless of platform.
    This is not an apparent change in the API, but noting it.
  - Guarantee that ``convert_objects()`` for Series/DataFrame always returns a
    copy
  - groupby operations will respect dtypes for numeric float operations
    (float32/float64); other types will be operated on, and will try to cast
    back to the input dtype (e.g. if an int is passed, as long as the output
    doesn't have nans, then an int will be returned)
  - backfill/pad/take/diff/ohlc will now support ``float32/int16/int8``
    operations
  - Block types will upcast as needed in where/masking operations (:issue:`2793`)
  - Series now automatically will try to set the correct dtype based on passed
    datetimelike objects (datetime/Timestamp)

    - timedelta64 are returned in appropriate cases (e.g. Series - Series,
      when both are datetime64)
    - mixed datetimes and objects (:issue:`2751`) in a constructor will be cast
      correctly
    - astype on datetimes to object are now handled (as well as NaT
      conversions to np.nan)
    - all timedelta like objects will be correctly assigned to ``timedelta64``
      with mixed ``NaN`` and/or ``NaT`` allowed

  - arguments to DataFrame.clip were inconsistent to numpy and Series clipping
    (:issue:`2747`)
  - util.testing.assert_frame_equal now checks the column and index names (:issue:`2964`)
  - Constructors will now return a more informative ValueError on failures
    when invalid shapes are passed
  - Don't suppress TypeError in GroupBy.agg (:issue:`3238`)
  - Methods return None when inplace=True (:issue:`1893`)
  - ``HDFStore``

     - added the method ``select_column`` to select a single column from a table as a Series.
     - deprecated the ``unique`` method, can be replicated by ``select_column(key,column).unique()``
     - ``min_itemsize`` parameter will now automatically create data_columns for passed keys

  - Downcast on pivot if possible (:issue:`3283`), adds argument ``downcast`` to ``fillna``
  - Introduced options `display.height/width` for explicitly specifying terminal
    height/width in characters. Deprecated display.line_width, now replaced by display.width.
    These defaults are in effect for scripts as well, so unless disabled, previously
    very wide output will now be output as "expand_repr" style wrapped output.
  - Various defaults for options (including display.max_rows) have been revised,
    after a brief survey concluded they were wrong for everyone. Now at w=80,h=60.
  - HTML repr output in IPython qtconsole is once again controlled by the option
    `display.notebook_repr_html`, and on by default.

Bug Fixes
~~~~~~~~~

  - Fix seg fault on empty data frame when fillna with ``pad`` or ``backfill``
    (:issue:`2778`)
  - Single element ndarrays of datetimelike objects are handled
    (e.g. np.array(datetime(2001,1,1,0,0))), w/o dtype being passed
  - 0-dim ndarrays with a passed dtype are handled correctly
    (e.g. np.array(0.,dtype='float32'))
  - Fix some boolean indexing inconsistencies in Series.__getitem__/__setitem__
    (:issue:`2776`)
  - Fix issues with DataFrame and Series constructor with integers that
    overflow ``int64`` and some mixed typed type lists (:issue:`2845`)

  - ``HDFStore``

    - Fix weird PyTables error when using too many selectors in a where
      also correctly filter on any number of values in a Term expression
      (so not using numexpr filtering, but isin filtering)
    - Internally, change all variables to be private-like (now have leading
      underscore)
    - Fixes for query parsing to correctly interpret boolean and != (:issue:`2849`, :issue:`2973`)
    - Fixes for pathological case on SparseSeries with 0-len array and
      compression (:issue:`2931`)
    - Fixes bug with writing rows if part of a block was all-nan (:issue:`3012`)
    - Exceptions are now ValueError or TypeError as needed
    - A table will now raise if min_itemsize contains fields which are not queryables

  - Bug showing up in applymap where some object type columns are converted (:issue:`2909`)
    had an incorrect default in convert_objects

  - TimeDeltas

    - Series ops with a Timestamp on the rhs was throwing an exception (:issue:`2898`)
      added tests for Series ops with datetimes,timedeltas,Timestamps, and datelike
      Series on both lhs and rhs
    - Fixed subtle timedelta64 inference issue on py3 & numpy 1.7.0 (:issue:`3094`)
    - Fixed some formatting issues on timedelta when negative
    - Support null checking on timedelta64, representing (and formatting) with NaT
    - Support setitem with np.nan value, converts to NaT
    - Support min/max ops in a Dataframe (abs not working, nor do we error on non-supported ops)
    - Support idxmin/idxmax/abs/max/min in a Series (:issue:`2989`, :issue:`2982`)

  - Bug on in-place putmasking on an ``integer`` series that needs to be converted to
    ``float`` (:issue:`2746`)
  - Bug in argsort of ``datetime64[ns]`` Series with ``NaT`` (:issue:`2967`)
  - Bug in value_counts of ``datetime64[ns]`` Series (:issue:`3002`)
  - Fixed printing of ``NaT`` in an index
  - Bug in idxmin/idxmax of ``datetime64[ns]`` Series with ``NaT`` (:issue:`2982`)
  - Bug in ``icol, take`` with negative indicies was producing incorrect return
    values (see :issue:`2922`, :issue:`2892`), also check for out-of-bounds indices (:issue:`3029`)
  - Bug in DataFrame column insertion when the column creation fails, existing frame is left in
    an irrecoverable state (:issue:`3010`)
  - Bug in DataFrame update, combine_first where non-specified values could cause
    dtype changes (:issue:`3016`, :issue:`3041`)
  - Bug in groupby with first/last where dtypes could change (:issue:`3041`, :issue:`2763`)
  - Formatting of an index that has ``nan`` was inconsistent or wrong (would fill from
    other values), (:issue:`2850`)
  - Unstack of a frame with no nans would always cause dtype upcasting (:issue:`2929`)
  - Fix scalar datetime.datetime parsing bug in read_csv (:issue:`3071`)
  - Fixed slow printing of large Dataframes, due to inefficient dtype
    reporting (:issue:`2807`)
  - Fixed a segfault when using a function as grouper in groupby (:issue:`3035`)
  - Fix pretty-printing of infinite data structures (closes :issue:`2978`)
  - Fixed exception when plotting timeseries bearing a timezone (closes :issue:`2877`)
  - str.contains ignored na argument (:issue:`2806`)
  - Substitute warning for segfault when grouping with categorical grouper
    of mismatched length (:issue:`3011`)
  - Fix exception in SparseSeries.density (:issue:`2083`)
  - Fix upsampling bug with closed='left' and daily to daily data (:issue:`3020`)
  - Fixed missing tick bars on scatter_matrix plot (:issue:`3063`)
  - Fixed bug in Timestamp(d,tz=foo) when d is date() rather then datetime() (:issue:`2993`)
  - series.plot(kind='bar') now respects pylab color schem (:issue:`3115`)
  - Fixed bug in reshape if not passed correct input, now raises TypeError (:issue:`2719`)
  - Fixed a bug where Series ctor did not respect ordering if OrderedDict passed in (:issue:`3282`)
  - Fix NameError issue on RESO_US (:issue:`2787`)
  - Allow selection in an *unordered* timeseries to work similary
    to an *ordered* timeseries (:issue:`2437`).
  - Fix implemented ``.xs`` when called with ``axes=1`` and a level parameter (:issue:`2903`)
  - Timestamp now supports the class method fromordinal similar to datetimes (:issue:`3042`)
  - Fix issue with indexing a series with a boolean key and specifiying a 1-len list on the rhs (:issue:`2745`)
    or a list on the rhs (:issue:`3235`)
  - Fixed bug in groupby apply when kernel generate list of arrays having unequal len (:issue:`1738`)
  - fixed handling of rolling_corr with center=True which could produce corr>1 (:issue:`3155`)
  - Fixed issues where indices can be passed as 'index/column' in addition to 0/1 for the axis parameter
  - PeriodIndex.tolist now boxes to Period (:issue:`3178`)
  - PeriodIndex.get_loc KeyError now reports Period instead of ordinal (:issue:`3179`)
  - df.to_records bug when handling MultiIndex (GH3189)
  - Fix Series.__getitem__ segfault when index less than -length (:issue:`3168`)
  - Fix bug when using Timestamp as a date parser (:issue:`2932`)
  - Fix bug creating date range from Timestamp with time zone and passing same
    time zone (:issue:`2926`)
  - Add comparison operators to Period object (:issue:`2781`)
  - Fix bug when concatenating two Series into a DataFrame when they have the
    same name (:issue:`2797`)
  - Fix automatic color cycling when plotting consecutive timeseries
    without color arguments (:issue:`2816`)
  - fixed bug in the pickling of PeriodIndex (:issue:`2891`)
  - Upcast/split blocks when needed in a mixed DataFrame when setitem
    with an indexer (:issue:`3216`)
  - Invoking df.applymap on a dataframe with dupe cols now raises a ValueError (:issue:`2786`)
  - Apply with invalid returned indices raise correct Exception (:issue:`2808`)
  - Fixed a bug in plotting log-scale bar plots (:issue:`3247`)
  - df.plot() grid on/off now obeys the mpl default style, just like
    series.plot(). (:issue:`3233`)
  - Fixed a bug in the legend of plotting.andrews_curves() (:issue:`3278`)
  - Produce a series on apply if we only generate a singular series and have
    a simple index (:issue:`2893`)
  - Fix Python ascii file parsing when integer falls outside of floating point
    spacing (:issue:`3258`)
  - fixed pretty priniting of sets (:issue:`3294`)
  - Panel() and Panel.from_dict() now respects ordering when give OrderedDict (:issue:`3303`)
  - DataFrame where with a datetimelike incorrectly selecting (:issue:`3311`)
  - Ensure index casts work even in Int64Index
  - Fix set_index segfault when passing MultiIndex (:issue:`3308`)
  - Ensure pickles created in py2 can be read in py3
  - Insert ellipsis in MultiIndex summary repr (:issue:`3348`)
  - Groupby will handle mutation among an input groups columns (and fallback
    to non-fast apply) (:issue:`3380`)
  - Eliminated unicode errors on FreeBSD when using MPL GTK backend (:issue:`3360`)
  - Period.strftime should return unicode strings always (:issue:`3363`)
  - Respect passed read_* chunksize in get_chunk function (:issue:`3406`)


pandas 0.10.1
-------------

**Release date:** 2013-01-22

New features
~~~~~~~~~~~~

  - Add data inferface to World Bank WDI pandas.io.wb (:issue:`2592`)

API Changes
~~~~~~~~~~~

  - Restored inplace=True behavior returning self (same object) with
    deprecation warning until 0.11 (:issue:`1893`)
  - ``HDFStore``

    - refactored HFDStore to deal with non-table stores as objects, will allow future enhancements
    - removed keyword ``compression`` from ``put`` (replaced by keyword
      ``complib`` to be consistent across library)
    - warn `PerformanceWarning` if you are attempting to store types that will be pickled by PyTables

Improvements to existing features
~~~~~~~~~~~~~~~~~~~~~~~~~~~~~~~~~

  - ``HDFStore``

    - enables storing of multi-index dataframes (closes :issue:`1277`)
    - support data column indexing and selection, via ``data_columns`` keyword
      in append
    - support write chunking to reduce memory footprint, via ``chunksize``
      keyword to append
    - support automagic indexing via ``index`` keyword to append
    - support ``expectedrows`` keyword in append to inform ``PyTables`` about
      the expected tablesize
    - support ``start`` and ``stop`` keywords in select to limit the row
      selection space
    - added ``get_store`` context manager to automatically import with pandas
    - added column filtering via ``columns`` keyword in select
    - added methods append_to_multiple/select_as_multiple/select_as_coordinates
      to do multiple-table append/selection
    - added support for datetime64 in columns
    - added method ``unique`` to select the unique values in an indexable or
      data column
    - added method ``copy`` to copy an existing store (and possibly upgrade)
    - show the shape of the data on disk for non-table stores when printing the
      store
    - added ability to read PyTables flavor tables (allows compatiblity to
      other HDF5 systems)

  - Add ``logx`` option to DataFrame/Series.plot (:issue:`2327`, :issue:`2565`)
  - Support reading gzipped data from file-like object
  - ``pivot_table`` aggfunc can be anything used in GroupBy.aggregate (:issue:`2643`)
  - Implement DataFrame merges in case where set cardinalities might overflow
    64-bit integer (:issue:`2690`)
  - Raise exception in C file parser if integer dtype specified and have NA
    values. (:issue:`2631`)
  - Attempt to parse ISO8601 format dates when parse_dates=True in read_csv for
    major performance boost in such cases (:issue:`2698`)
  - Add methods ``neg`` and ``inv`` to Series
  - Implement ``kind`` option in ``ExcelFile`` to indicate whether it's an XLS
    or XLSX file (:issue:`2613`)

Bug Fixes
~~~~~~~~~

  - Fix read_csv/read_table multithreading issues (:issue:`2608`)
  - ``HDFStore``

    - correctly handle ``nan`` elements in string columns; serialize via the
      ``nan_rep`` keyword to append
    - raise correctly on non-implemented column types (unicode/date)
    - handle correctly ``Term`` passed types (e.g. ``index<1000``, when index
      is ``Int64``), (closes :issue:`512`)
    - handle Timestamp correctly in data_columns (closes :issue:`2637`)
    - contains correctly matches on non-natural names
    - correctly store ``float32`` dtypes in tables (if not other float types in
      the same table)

  - Fix DataFrame.info bug with UTF8-encoded columns. (:issue:`2576`)
  - Fix DatetimeIndex handling of FixedOffset tz (:issue:`2604`)
  - More robust detection of being in IPython session for wide DataFrame
    console formatting (:issue:`2585`)
  - Fix platform issues with ``file:///`` in unit test (:issue:`2564`)
  - Fix bug and possible segfault when grouping by hierarchical level that
    contains NA values (:issue:`2616`)
  - Ensure that MultiIndex tuples can be constructed with NAs (:issue:`2616`)
  - Fix int64 overflow issue when unstacking MultiIndex with many levels
    (:issue:`2616`)
  - Exclude non-numeric data from DataFrame.quantile by default (:issue:`2625`)
  - Fix a Cython C int64 boxing issue causing read_csv to return incorrect
    results (:issue:`2599`)
  - Fix groupby summing performance issue on boolean data (:issue:`2692`)
  - Don't bork Series containing datetime64 values with to_datetime (:issue:`2699`)
  - Fix DataFrame.from_records corner case when passed columns, index column,
    but empty record list (:issue:`2633`)
  - Fix C parser-tokenizer bug with trailing fields. (:issue:`2668`)
  - Don't exclude non-numeric data from GroupBy.max/min (:issue:`2700`)
  - Don't lose time zone when calling DatetimeIndex.drop (:issue:`2621`)
  - Fix setitem on a Series with a boolean key and a non-scalar as value
    (:issue:`2686`)
  - Box datetime64 values in Series.apply/map (:issue:`2627`, :issue:`2689`)
  - Upconvert datetime + datetime64 values when concatenating frames (:issue:`2624`)
  - Raise a more helpful error message in merge operations when one DataFrame
    has duplicate columns (:issue:`2649`)
  - Fix partial date parsing issue occuring only when code is run at EOM
    (:issue:`2618`)
  - Prevent MemoryError when using counting sort in sortlevel with
    high-cardinality MultiIndex objects (:issue:`2684`)
  - Fix Period resampling bug when all values fall into a single bin (:issue:`2070`)
  - Fix buggy interaction with usecols argument in read_csv when there is an
    implicit first index column (:issue:`2654`)
  - Fix bug in ``Index.summary()`` where string format methods were being called incorrectly.
    (:issue:`3869`)


pandas 0.10.0
-------------

**Release date:** 2012-12-17

New features
~~~~~~~~~~~~

  - Brand new high-performance delimited file parsing engine written in C and
    Cython. 50% or better performance in many standard use cases with a
    fraction as much memory usage. (:issue:`407`, :issue:`821`)
  - Many new file parser (read_csv, read_table) features:

    - Support for on-the-fly gzip or bz2 decompression (`compression` option)
    - Ability to get back numpy.recarray instead of DataFrame
      (`as_recarray=True`)
    - `dtype` option: explicit column dtypes
    - `usecols` option: specify list of columns to be read from a file. Good
      for reading very wide files with many irrelevant columns (:issue:`1216` :issue:`926`, :issue:`2465`)
    - Enhanced unicode decoding support via `encoding` option
    - `skipinitialspace` dialect option
    - Can specify strings to be recognized as True (`true_values`) or False
      (`false_values`)
    - High-performance `delim_whitespace` option for whitespace-delimited
      files; a preferred alternative to the '\s+' regular expression delimiter
    - Option to skip "bad" lines (wrong number of fields) that would otherwise
      have caused an error in the past (`error_bad_lines` and `warn_bad_lines`
      options)
    - Substantially improved performance in the parsing of integers with
      thousands markers and lines with comments
    - Easy of European (and other) decimal formats (`decimal` option) (:issue:`584`, :issue:`2466`)
    - Custom line terminators (e.g. lineterminator='~') (:issue:`2457`)
    - Handling of no trailing commas in CSV files (:issue:`2333`)
    - Ability to handle fractional seconds in date_converters (:issue:`2209`)
    - read_csv allow scalar arg to na_values (:issue:`1944`)
    - Explicit column dtype specification in read_* functions (:issue:`1858`)
    - Easier CSV dialect specification (:issue:`1743`)
    - Improve parser performance when handling special characters (:issue:`1204`)

  - Google Analytics API integration with easy oauth2 workflow (:issue:`2283`)
  - Add error handling to Series.str.encode/decode (:issue:`2276`)
  - Add ``where`` and ``mask`` to Series (:issue:`2337`)
  - Grouped histogram via `by` keyword in Series/DataFrame.hist (:issue:`2186`)
  - Support optional ``min_periods`` keyword in ``corr`` and ``cov``
    for both Series and DataFrame (:issue:`2002`)
  - Add ``duplicated`` and ``drop_duplicates`` functions to Series (:issue:`1923`)
  - Add docs for ``HDFStore table`` format
  - 'density' property in `SparseSeries` (:issue:`2384`)
  - Add ``ffill`` and ``bfill`` convenience functions for forward- and
    backfilling time series data (:issue:`2284`)
  - New option configuration system and functions `set_option`, `get_option`,
    `describe_option`, and `reset_option`. Deprecate `set_printoptions` and
    `reset_printoptions` (:issue:`2393`).
    You can also access options as attributes via ``pandas.options.X``
  - Wide DataFrames can be viewed more easily in the console with new
    `expand_frame_repr` and `line_width` configuration options. This is on by
    default now (:issue:`2436`)
  - Scikits.timeseries-like moving window functions via ``rolling_window`` (:issue:`1270`)

Experimental Features
~~~~~~~~~~~~~~~~~~~~~

  - Add support for Panel4D, a named 4 Dimensional stucture
  - Add support for ndpanel factory functions, to create custom,
    domain-specific N-Dimensional containers

API Changes
~~~~~~~~~~~

  - The default binning/labeling behavior for ``resample`` has been changed to
    `closed='left', label='left'` for daily and lower frequencies. This had
    been a large source of confusion for users. See "what's new" page for more
    on this. (:issue:`2410`)
  - Methods with ``inplace`` option now return None instead of the calling
    (modified) object (:issue:`1893`)
  - The special case DataFrame - TimeSeries doing column-by-column broadcasting
    has been deprecated. Users should explicitly do e.g. df.sub(ts, axis=0)
    instead. This is a legacy hack and can lead to subtle bugs.
  - inf/-inf are no longer considered as NA by isnull/notnull. To be clear, this
    is legacy cruft from early pandas. This behavior can be globally re-enabled
    using the new option ``mode.use_inf_as_null`` (:issue:`2050`, :issue:`1919`)
  - ``pandas.merge`` will now default to ``sort=False``. For many use cases
    sorting the join keys is not necessary, and doing it by default is wasteful
  - Specify ``header=0`` explicitly to replace existing column names in file in
    read_* functions.
  - Default column names for header-less parsed files (yielded by read_csv,
    etc.) are now the integers 0, 1, .... A new argument `prefix` has been
    added; to get the v0.9.x behavior specify ``prefix='X'`` (:issue:`2034`). This API
    change was made to make the default column names more consistent with the
    DataFrame constructor's default column names when none are specified.
  - DataFrame selection using a boolean frame now preserves input shape
  - If function passed to Series.apply yields a Series, result will be a
    DataFrame (:issue:`2316`)
  - Values like YES/NO/yes/no will not be considered as boolean by default any
    longer in the file parsers. This can be customized using the new
    ``true_values`` and ``false_values`` options (:issue:`2360`)
  - `obj.fillna()` is no longer valid; make `method='pad'` no longer the
    default option, to be more explicit about what kind of filling to
    perform. Add `ffill/bfill` convenience functions per above (:issue:`2284`)
  - `HDFStore.keys()` now returns an absolute path-name for each key
  - `to_string()` now always returns a unicode string. (:issue:`2224`)
  - File parsers will not handle NA sentinel values arising from passed
    converter functions

Improvements to existing features
~~~~~~~~~~~~~~~~~~~~~~~~~~~~~~~~~

  - Add ``nrows`` option to DataFrame.from_records for iterators (:issue:`1794`)
  - Unstack/reshape algorithm rewrite to avoid high memory use in cases where
    the number of observed key-tuples is much smaller than the total possible
    number that could occur (:issue:`2278`). Also improves performance in most cases.
  - Support duplicate columns in DataFrame.from_records (:issue:`2179`)
  - Add ``normalize`` option to Series/DataFrame.asfreq (:issue:`2137`)
  - SparseSeries and SparseDataFrame construction from empty and scalar
    values now no longer create dense ndarrays unnecessarily (:issue:`2322`)
  - ``HDFStore`` now supports hierarchial keys (:issue:`2397`)
  - Support multiple query selection formats for ``HDFStore tables`` (:issue:`1996`)
  - Support ``del store['df']`` syntax to delete HDFStores
  - Add multi-dtype support for ``HDFStore tables``
  - ``min_itemsize`` parameter can be specified in ``HDFStore table`` creation
  - Indexing support in ``HDFStore tables`` (:issue:`698`)
  - Add `line_terminator` option to DataFrame.to_csv (:issue:`2383`)
  - added implementation of str(x)/unicode(x)/bytes(x) to major pandas data
    structures, which should do the right thing on both py2.x and py3.x. (:issue:`2224`)
  - Reduce groupby.apply overhead substantially by low-level manipulation of
    internal NumPy arrays in DataFrames (:issue:`535`)
  - Implement ``value_vars`` in ``melt`` and add ``melt`` to pandas namespace
    (:issue:`2412`)
  - Added boolean comparison operators to Panel
  - Enable ``Series.str.strip/lstrip/rstrip`` methods to take an argument (:issue:`2411`)
  - The DataFrame ctor now respects column ordering when given
    an OrderedDict (:issue:`2455`)
  - Assigning DatetimeIndex to Series changes the class to TimeSeries (:issue:`2139`)
  - Improve performance of .value_counts method on non-integer data (:issue:`2480`)
  - ``get_level_values`` method for MultiIndex return Index instead of ndarray (:issue:`2449`)
  - ``convert_to_r_dataframe`` conversion for datetime values (:issue:`2351`)
  - Allow ``DataFrame.to_csv`` to represent inf and nan differently (:issue:`2026`)
  - Add ``min_i`` argument to ``nancorr`` to specify minimum required observations (:issue:`2002`)
  - Add ``inplace`` option to ``sortlevel`` / ``sort`` functions on DataFrame (:issue:`1873`)
  - Enable DataFrame to accept scalar constructor values like Series (:issue:`1856`)
  - DataFrame.from_records now takes optional ``size`` parameter (:issue:`1794`)
  - include iris dataset (:issue:`1709`)
  - No datetime64 DataFrame column conversion of datetime.datetime with tzinfo (:issue:`1581`)
  - Micro-optimizations in DataFrame for tracking state of internal consolidation (:issue:`217`)
  - Format parameter in DataFrame.to_csv (:issue:`1525`)
  - Partial string slicing for ``DatetimeIndex`` for daily and higher frequencies (:issue:`2306`)
  - Implement ``col_space`` parameter in ``to_html`` and ``to_string`` in DataFrame (:issue:`1000`)
  - Override ``Series.tolist`` and box datetime64 types (:issue:`2447`)
  - Optimize ``unstack`` memory usage by compressing indices (:issue:`2278`)
  - Fix HTML repr in IPython qtconsole if opening window is small (:issue:`2275`)
  - Escape more special characters in console output (:issue:`2492`)
  - df.select now invokes bool on the result of crit(x) (:issue:`2487`)

Bug Fixes
~~~~~~~~~

  - Fix major performance regression in DataFrame.iteritems (:issue:`2273`)
  - Fixes bug when negative period passed to Series/DataFrame.diff (:issue:`2266`)
  - Escape tabs in console output to avoid alignment issues (:issue:`2038`)
  - Properly box datetime64 values when retrieving cross-section from
    mixed-dtype DataFrame (:issue:`2272`)
  - Fix concatenation bug leading to :issue:`2057`, :issue:`2257`
  - Fix regression in Index console formatting (:issue:`2319`)
  - Box Period data when assigning PeriodIndex to frame column (:issue:`2243`, :issue:`2281`)
  - Raise exception on calling reset_index on Series with inplace=True (:issue:`2277`)
  - Enable setting multiple columns in DataFrame with hierarchical columns
    (:issue:`2295`)
  - Respect dtype=object in DataFrame constructor (:issue:`2291`)
  - Fix DatetimeIndex.join bug with tz-aware indexes and how='outer' (:issue:`2317`)
  - pop(...) and del works with DataFrame with duplicate columns (:issue:`2349`)
  - Treat empty strings as NA in date parsing (rather than let dateutil do
    something weird) (:issue:`2263`)
  - Prevent uint64 -> int64 overflows (:issue:`2355`)
  - Enable joins between MultiIndex and regular Index (:issue:`2024`)
  - Fix time zone metadata issue when unioning non-overlapping DatetimeIndex
    objects (:issue:`2367`)
  - Raise/handle int64 overflows in parsers (:issue:`2247`)
  - Deleting of consecutive rows in ``HDFStore tables``` is much faster than before
  - Appending on a HDFStore would fail if the table was not first created via ``put``
  - Use `col_space` argument as minimum column width in DataFrame.to_html (:issue:`2328`)
  - Fix tz-aware DatetimeIndex.to_period (:issue:`2232`)
  - Fix DataFrame row indexing case with MultiIndex (:issue:`2314`)
  - Fix to_excel exporting issues with Timestamp objects in index (:issue:`2294`)
  - Fixes assigning scalars and array to hierarchical column chunk (:issue:`1803`)
  - Fixed a UnicdeDecodeError with series tidy_repr (:issue:`2225`)
  - Fixed issued with duplicate keys in an index (:issue:`2347`, :issue:`2380`)
  - Fixed issues re: Hash randomization, default on starting w/ py3.3 (:issue:`2331`)
  - Fixed issue with missing attributes after loading a pickled dataframe (:issue:`2431`)
  - Fix Timestamp formatting with tzoffset time zone in dateutil 2.1 (:issue:`2443`)
  - Fix GroupBy.apply issue when using BinGrouper to do ts binning (:issue:`2300`)
  - Fix issues resulting from datetime.datetime columns being converted to
    datetime64 when calling DataFrame.apply. (:issue:`2374`)
  - Raise exception when calling to_panel on non uniquely-indexed frame (:issue:`2441`)
  - Improved detection of console encoding on IPython zmq frontends (:issue:`2458`)
  - Preserve time zone when .append-ing two time series (:issue:`2260`)
  - Box timestamps when calling reset_index on time-zone-aware index rather
    than creating a tz-less datetime64 column (:issue:`2262`)
  - Enable searching non-string columns in DataFrame.filter(like=...) (:issue:`2467`)
  - Fixed issue with losing nanosecond precision upon conversion to DatetimeIndex(:issue:`2252`)
  - Handle timezones in Datetime.normalize (:issue:`2338`)
  - Fix test case where dtype specification with endianness causes
    failures on big endian machines (:issue:`2318`)
  - Fix plotting bug where upsampling causes data to appear shifted in time (:issue:`2448`)
  - Fix ``read_csv`` failure for UTF-16 with BOM and skiprows(:issue:`2298`)
  - read_csv with names arg not implicitly setting header=None(:issue:`2459`)
  - Unrecognized compression mode causes segfault in read_csv(:issue:`2474`)
  - In read_csv, header=0 and passed names should discard first row(:issue:`2269`)
  - Correctly route to stdout/stderr in read_table (:issue:`2071`)
  - Fix exception when Timestamp.to_datetime is called on a Timestamp with tzoffset (:issue:`2471`)
  - Fixed unintentional conversion of datetime64 to long in groupby.first() (:issue:`2133`)
  - Union of empty DataFrames now return empty with concatenated index (:issue:`2307`)
  - DataFrame.sort_index raises more helpful exception if sorting by column
    with duplicates (:issue:`2488`)
  - DataFrame.to_string formatters can be list, too (:issue:`2520`)
  - DataFrame.combine_first will always result in the union of the index and
    columns, even if one DataFrame is length-zero (:issue:`2525`)
  - Fix several DataFrame.icol/irow with duplicate indices issues (:issue:`2228`, :issue:`2259`)
  - Use Series names for column names when using concat with axis=1 (:issue:`2489`)
  - Raise Exception if start, end, periods all passed to date_range (:issue:`2538`)
  - Fix Panel resampling issue (:issue:`2537`)



pandas 0.9.1
------------

**Release date:** 2012-11-14

New features
~~~~~~~~~~~~

  - Can specify multiple sort orders in DataFrame/Series.sort/sort_index (:issue:`928`)
  - New `top` and `bottom` options for handling NAs in rank (:issue:`1508`, :issue:`2159`)
  - Add `where` and `mask` functions to DataFrame (:issue:`2109`, :issue:`2151`)
  - Add `at_time` and `between_time` functions to DataFrame (:issue:`2149`)
  - Add flexible `pow` and `rpow` methods to DataFrame (:issue:`2190`)

API Changes
~~~~~~~~~~~

  - Upsampling period index "spans" intervals. Example: annual periods
    upsampled to monthly will span all months in each year
  - Period.end_time will yield timestamp at last nanosecond in the interval
    (:issue:`2124`, :issue:`2125`, :issue:`1764`)
  - File parsers no longer coerce to float or bool for columns that have custom
    converters specified (:issue:`2184`)

Improvements to existing features
~~~~~~~~~~~~~~~~~~~~~~~~~~~~~~~~~

  - Time rule inference for week-of-month (e.g. WOM-2FRI) rules (:issue:`2140`)
  - Improve performance of datetime + business day offset with large number of
    offset periods
  - Improve HTML display of DataFrame objects with hierarchical columns
  - Enable referencing of Excel columns by their column names (:issue:`1936`)
  - DataFrame.dot can accept ndarrays (:issue:`2042`)
  - Support negative periods in Panel.shift (:issue:`2164`)
  - Make .drop(...) work with non-unique indexes (:issue:`2101`)
  - Improve performance of Series/DataFrame.diff (re: :issue:`2087`)
  - Support unary ~ (__invert__) in DataFrame (:issue:`2110`)
  - Turn off pandas-style tick locators and formatters (:issue:`2205`)
  - DataFrame[DataFrame] uses DataFrame.where to compute masked frame (:issue:`2230`)

Bug Fixes
~~~~~~~~~

  - Fix some duplicate-column DataFrame constructor issues (:issue:`2079`)
  - Fix bar plot color cycle issues (:issue:`2082`)
  - Fix off-center grid for stacked bar plots (:issue:`2157`)
  - Fix plotting bug if inferred frequency is offset with N > 1 (:issue:`2126`)
  - Implement comparisons on date offsets with fixed delta (:issue:`2078`)
  - Handle inf/-inf correctly in read_* parser functions (:issue:`2041`)
  - Fix matplotlib unicode interaction bug
  - Make WLS r-squared match statsmodels 0.5.0 fixed value
  - Fix zero-trimming DataFrame formatting bug
  - Correctly compute/box datetime64 min/max values from Series.min/max (:issue:`2083`)
  - Fix unstacking edge case with unrepresented groups (:issue:`2100`)
  - Fix Series.str failures when using pipe pattern '|' (:issue:`2119`)
  - Fix pretty-printing of dict entries in Series, DataFrame (:issue:`2144`)
  - Cast other datetime64 values to nanoseconds in DataFrame ctor (:issue:`2095`)
  - Alias Timestamp.astimezone to tz_convert, so will yield Timestamp (:issue:`2060`)
  - Fix timedelta64 formatting from Series (:issue:`2165`, :issue:`2146`)
  - Handle None values gracefully in dict passed to Panel constructor (:issue:`2075`)
  - Box datetime64 values as Timestamp objects in Series/DataFrame.iget (:issue:`2148`)
  - Fix Timestamp indexing bug in DatetimeIndex.insert (:issue:`2155`)
  - Use index name(s) (if any) in DataFrame.to_records (:issue:`2161`)
  - Don't lose index names in Panel.to_frame/DataFrame.to_panel (:issue:`2163`)
  - Work around length-0 boolean indexing NumPy bug (:issue:`2096`)
  - Fix partial integer indexing bug in DataFrame.xs (:issue:`2107`)
  - Fix variety of cut/qcut string-bin formatting bugs (:issue:`1978`, :issue:`1979`)
  - Raise Exception when xs view not possible of MultiIndex'd DataFrame (:issue:`2117`)
  - Fix groupby(...).first() issue with datetime64 (:issue:`2133`)
  - Better floating point error robustness in some rolling_* functions
    (:issue:`2114`, :issue:`2527`)
  - Fix ewma NA handling in the middle of Series (:issue:`2128`)
  - Fix numerical precision issues in diff with integer data (:issue:`2087`)
  - Fix bug in MultiIndex.__getitem__ with NA values (:issue:`2008`)
  - Fix DataFrame.from_records dict-arg bug when passing columns (:issue:`2179`)
  - Fix Series and DataFrame.diff for integer dtypes (:issue:`2087`, :issue:`2174`)
  - Fix bug when taking intersection of DatetimeIndex with empty index (:issue:`2129`)
  - Pass through timezone information when calling DataFrame.align (:issue:`2127`)
  - Properly sort when joining on datetime64 values (:issue:`2196`)
  - Fix indexing bug in which False/True were being coerced to 0/1 (:issue:`2199`)
  - Many unicode formatting fixes (:issue:`2201`)
  - Fix improper MultiIndex conversion issue when assigning
    e.g. DataFrame.index (:issue:`2200`)
  - Fix conversion of mixed-type DataFrame to ndarray with dup columns (:issue:`2236`)
  - Fix duplicate columns issue (:issue:`2218`, :issue:`2219`)
  - Fix SparseSeries.__pow__ issue with NA input (:issue:`2220`)
  - Fix icol with integer sequence failure (:issue:`2228`)
  - Fixed resampling tz-aware time series issue (:issue:`2245`)
  - SparseDataFrame.icol was not returning SparseSeries (:issue:`2227`, :issue:`2229`)
  - Enable ExcelWriter to handle PeriodIndex (:issue:`2240`)
  - Fix issue constructing DataFrame from empty Series with name (:issue:`2234`)
  - Use console-width detection in interactive sessions only (:issue:`1610`)
  - Fix parallel_coordinates legend bug with mpl 1.2.0 (:issue:`2237`)
  - Make tz_localize work in corner case of empty Series (:issue:`2248`)



pandas 0.9.0
------------

**Release date:** 10/7/2012

New features
~~~~~~~~~~~~

  - Add ``str.encode`` and ``str.decode`` to Series (:issue:`1706`)
  - Add `to_latex` method to DataFrame (:issue:`1735`)
  - Add convenient expanding window equivalents of all rolling_* ops (:issue:`1785`)
  - Add Options class to pandas.io.data for fetching options data from Yahoo!
    Finance (:issue:`1748`, :issue:`1739`)
  - Recognize and convert more boolean values in file parsing (Yes, No, TRUE,
    FALSE, variants thereof) (:issue:`1691`, :issue:`1295`)
  - Add Panel.update method, analogous to DataFrame.update (:issue:`1999`, :issue:`1988`)

Improvements to existing features
~~~~~~~~~~~~~~~~~~~~~~~~~~~~~~~~~

  - Proper handling of NA values in merge operations (:issue:`1990`)
  - Add ``flags`` option for ``re.compile`` in some Series.str methods (:issue:`1659`)
  - Parsing of UTC date strings in read_* functions (:issue:`1693`)
  - Handle generator input to Series (:issue:`1679`)
  - Add `na_action='ignore'` to Series.map to quietly propagate NAs (:issue:`1661`)
  - Add args/kwds options to Series.apply (:issue:`1829`)
  - Add inplace option to Series/DataFrame.reset_index (:issue:`1797`)
  - Add ``level`` parameter to ``Series.reset_index``
  - Add quoting option for DataFrame.to_csv (:issue:`1902`)
  - Indicate long column value truncation in DataFrame output with ... (:issue:`1854`)
  - DataFrame.dot will not do data alignment, and also work with Series (:issue:`1915`)
  - Add ``na`` option for missing data handling in some vectorized string
    methods (:issue:`1689`)
  - If index_label=False in DataFrame.to_csv, do not print fields/commas in the
    text output. Results in easier importing into R (:issue:`1583`)
  - Can pass tuple/list of axes to DataFrame.dropna to simplify repeated calls
    (dropping both columns and rows) (:issue:`924`)
  - Improve DataFrame.to_html output for hierarchically-indexed rows (do not
    repeat levels) (:issue:`1929`)
  - TimeSeries.between_time can now select times across midnight (:issue:`1871`)
  - Enable `skip_footer` parameter in `ExcelFile.parse` (:issue:`1843`)

API Changes
~~~~~~~~~~~

  - Change default header names in read_* functions to more Pythonic X0, X1,
    etc. instead of X.1, X.2. (:issue:`2000`)
  - Deprecated ``day_of_year`` API removed from PeriodIndex, use ``dayofyear``
    (:issue:`1723`)
  - Don't modify NumPy suppress printoption at import time
  - The internal HDF5 data arrangement for DataFrames has been
    transposed. Legacy files will still be readable by HDFStore (:issue:`1834`, :issue:`1824`)
  - Legacy cruft removed: pandas.stats.misc.quantileTS
  - Use ISO8601 format for Period repr: monthly, daily, and on down (:issue:`1776`)
  - Empty DataFrame columns are now created as object dtype. This will prevent
    a class of TypeErrors that was occurring in code where the dtype of a
    column would depend on the presence of data or not (e.g. a SQL query having
    results) (:issue:`1783`)
  - Setting parts of DataFrame/Panel using ix now aligns input Series/DataFrame
    (:issue:`1630`)
  - `first` and `last` methods in `GroupBy` no longer drop non-numeric columns
    (:issue:`1809`)
  - Resolved inconsistencies in specifying custom NA values in text parser.
    `na_values` of type dict no longer override default NAs unless
    `keep_default_na` is set to false explicitly (:issue:`1657`)
  - Enable `skipfooter` parameter in text parsers as an alias for `skip_footer`

Bug Fixes
~~~~~~~~~

  - Perform arithmetic column-by-column in mixed-type DataFrame to avoid type
    upcasting issues. Caused downstream DataFrame.diff bug (:issue:`1896`)
  - Fix matplotlib auto-color assignment when no custom spectrum passed. Also
    respect passed color keyword argument (:issue:`1711`)
  - Fix resampling logical error with closed='left' (:issue:`1726`)
  - Fix critical DatetimeIndex.union bugs (:issue:`1730`, :issue:`1719`, :issue:`1745`, :issue:`1702`, :issue:`1753`)
  - Fix critical DatetimeIndex.intersection bug with unanchored offsets (:issue:`1708`)
  - Fix MM-YYYY time series indexing case (:issue:`1672`)
  - Fix case where Categorical group key was not being passed into index in
    GroupBy result (:issue:`1701`)
  - Handle Ellipsis in Series.__getitem__/__setitem__ (:issue:`1721`)
  - Fix some bugs with handling datetime64 scalars of other units in NumPy 1.6
    and 1.7 (:issue:`1717`)
  - Fix performance issue in MultiIndex.format (:issue:`1746`)
  - Fixed GroupBy bugs interacting with DatetimeIndex asof / map methods (:issue:`1677`)
  - Handle factors with NAs in pandas.rpy (:issue:`1615`)
  - Fix statsmodels import in pandas.stats.var (:issue:`1734`)
  - Fix DataFrame repr/info summary with non-unique columns (:issue:`1700`)
  - Fix Series.iget_value for non-unique indexes (:issue:`1694`)
  - Don't lose tzinfo when passing DatetimeIndex as DataFrame column (:issue:`1682`)
  - Fix tz conversion with time zones that haven't had any DST transitions since
    first date in the array (:issue:`1673`)
  - Fix field access with  UTC->local conversion on unsorted arrays (:issue:`1756`)
  - Fix isnull handling of array-like (list) inputs (:issue:`1755`)
  - Fix regression in handling of Series in Series constructor (:issue:`1671`)
  - Fix comparison of Int64Index with DatetimeIndex (:issue:`1681`)
  - Fix min_periods handling in new rolling_max/min at array start (:issue:`1695`)
  - Fix errors with how='median' and generic NumPy resampling in some cases
    caused by SeriesBinGrouper (:issue:`1648`, :issue:`1688`)
  - When grouping by level, exclude unobserved levels (:issue:`1697`)
  - Don't lose tzinfo in DatetimeIndex when shifting by different offset (:issue:`1683`)
  - Hack to support storing data with a zero-length axis in HDFStore (:issue:`1707`)
  - Fix DatetimeIndex tz-aware range generation issue (:issue:`1674`)
  - Fix method='time' interpolation with intraday data (:issue:`1698`)
  - Don't plot all-NA DataFrame columns as zeros (:issue:`1696`)
  - Fix bug in scatter_plot with by option (:issue:`1716`)
  - Fix performance problem in infer_freq with lots of non-unique stamps (:issue:`1686`)
  - Fix handling of PeriodIndex as argument to create MultiIndex (:issue:`1705`)
  - Fix re: unicode MultiIndex level names in Series/DataFrame repr (:issue:`1736`)
  - Handle PeriodIndex in to_datetime instance method (:issue:`1703`)
  - Support StaticTzInfo in DatetimeIndex infrastructure (:issue:`1692`)
  - Allow MultiIndex setops with length-0 other type indexes (:issue:`1727`)
  - Fix handling of DatetimeIndex in DataFrame.to_records (:issue:`1720`)
  - Fix handling of general objects in isnull on which bool(...) fails (:issue:`1749`)
  - Fix .ix indexing with MultiIndex ambiguity (:issue:`1678`)
  - Fix .ix setting logic error with non-unique MultiIndex (:issue:`1750`)
  - Basic indexing now works on MultiIndex with > 1000000 elements, regression
    from earlier version of pandas (:issue:`1757`)
  - Handle non-float64 dtypes in fast DataFrame.corr/cov code paths (:issue:`1761`)
  - Fix DatetimeIndex.isin to function properly (:issue:`1763`)
  - Fix conversion of array of tz-aware datetime.datetime to DatetimeIndex with
    right time zone (:issue:`1777`)
  - Fix DST issues with generating ancxhored date ranges (:issue:`1778`)
  - Fix issue calling sort on result of Series.unique (:issue:`1807`)
  - Fix numerical issue leading to square root of negative number in
    rolling_std (:issue:`1840`)
  - Let Series.str.split accept no arguments (like str.split) (:issue:`1859`)
  - Allow user to have dateutil 2.1 installed on a Python 2 system (:issue:`1851`)
  - Catch ImportError less aggressively in pandas/__init__.py (:issue:`1845`)
  - Fix pip source installation bug when installing from GitHub (:issue:`1805`)
  - Fix error when window size > array size in rolling_apply (:issue:`1850`)
  - Fix pip source installation issues via SSH from GitHub
  - Fix OLS.summary when column is a tuple (:issue:`1837`)
  - Fix bug in __doc__ patching when -OO passed to interpreter
    (:issue:`1792` :issue:`1741` :issue:`1774`)
  - Fix unicode console encoding issue in IPython notebook (:issue:`1782`, :issue:`1768`)
  - Fix unicode formatting issue with Series.name (:issue:`1782`)
  - Fix bug in DataFrame.duplicated with datetime64 columns (:issue:`1833`)
  - Fix bug in Panel internals resulting in error when doing fillna after
    truncate not changing size of panel (:issue:`1823`)
  - Prevent segfault due to MultiIndex not being supported in HDFStore table
    format (:issue:`1848`)
  - Fix UnboundLocalError in Panel.__setitem__ and add better error (:issue:`1826`)
  - Fix to_csv issues with list of string entries. Isnull works on list of
    strings now too (:issue:`1791`)
  - Fix Timestamp comparisons with datetime values outside the nanosecond range
    (1677-2262)
  - Revert to prior behavior of normalize_date with datetime.date objects
    (return datetime)
  - Fix broken interaction between np.nansum and Series.any/all
  - Fix bug with multiple column date parsers (:issue:`1866`)
  - DatetimeIndex.union(Int64Index) was broken
  - Make plot x vs y interface consistent with integer indexing (:issue:`1842`)
  - set_index inplace modified data even if unique check fails (:issue:`1831`)
  - Only use Q-OCT/NOV/DEC in quarterly frequency inference (:issue:`1789`)
  - Upcast to dtype=object when unstacking boolean DataFrame (:issue:`1820`)
  - Fix float64/float32 merging bug (:issue:`1849`)
  - Fixes to Period.start_time for non-daily frequencies (:issue:`1857`)
  - Fix failure when converter used on index_col in read_csv (:issue:`1835`)
  - Implement PeriodIndex.append so that pandas.concat works correctly (:issue:`1815`)
  - Avoid Cython out-of-bounds access causing segfault sometimes in pad_2d,
    backfill_2d
  - Fix resampling error with intraday times and anchored target time (like
    AS-DEC) (:issue:`1772`)
  - Fix .ix indexing bugs with mixed-integer indexes (:issue:`1799`)
  - Respect passed color keyword argument in Series.plot (:issue:`1890`)
  - Fix rolling_min/max when the window is larger than the size of the input
    array. Check other malformed inputs (:issue:`1899`, :issue:`1897`)
  - Rolling variance / standard deviation with only a single observation in
    window (:issue:`1884`)
  - Fix unicode sheet name failure in to_excel (:issue:`1828`)
  - Override DatetimeIndex.min/max to return Timestamp objects (:issue:`1895`)
  - Fix column name formatting issue in length-truncated column (:issue:`1906`)
  - Fix broken handling of copying Index metadata to new instances created by
    view(...) calls inside the NumPy infrastructure
  - Support datetime.date again in DateOffset.rollback/rollforward
  - Raise Exception if set passed to Series constructor (:issue:`1913`)
  - Add TypeError when appending HDFStore table w/ wrong index type (:issue:`1881`)
  - Don't raise exception on empty inputs in EW functions (e.g. ewma) (:issue:`1900`)
  - Make asof work correctly with PeriodIndex (:issue:`1883`)
  - Fix extlinks in doc build
  - Fill boolean DataFrame with NaN when calling shift (:issue:`1814`)
  - Fix setuptools bug causing pip not to Cythonize .pyx files sometimes
  - Fix negative integer indexing regression in .ix from 0.7.x (:issue:`1888`)
  - Fix error while retrieving timezone and utc offset from subclasses of
    datetime.tzinfo without .zone and ._utcoffset attributes (:issue:`1922`)
  - Fix DataFrame formatting of small, non-zero FP numbers (:issue:`1911`)
  - Various fixes by upcasting of date -> datetime (:issue:`1395`)
  - Raise better exception when passing multiple functions with the same name,
    such as lambdas, to GroupBy.aggregate
  - Fix DataFrame.apply with axis=1 on a non-unique index (:issue:`1878`)
  - Proper handling of Index subclasses in pandas.unique (:issue:`1759`)
  - Set index names in DataFrame.from_records (:issue:`1744`)
  - Fix time series indexing error with duplicates, under and over hash table
    size cutoff (:issue:`1821`)
  - Handle list keys in addition to tuples in DataFrame.xs when
    partial-indexing a hierarchically-indexed DataFrame (:issue:`1796`)
  - Support multiple column selection in DataFrame.__getitem__ with duplicate
    columns (:issue:`1943`)
  - Fix time zone localization bug causing improper fields (e.g. hours) in time
    zones that have not had a UTC transition in a long time (:issue:`1946`)
  - Fix errors when parsing and working with with fixed offset timezones
    (:issue:`1922`, :issue:`1928`)
  - Fix text parser bug when handling UTC datetime objects generated by
    dateutil (:issue:`1693`)
  - Fix plotting bug when 'B' is the inferred frequency but index actually
    contains weekends (:issue:`1668`, :issue:`1669`)
  - Fix plot styling bugs (:issue:`1666`, :issue:`1665`, :issue:`1658`)
  - Fix plotting bug with index/columns with unicode (:issue:`1685`)
  - Fix DataFrame constructor bug when passed Series with datetime64 dtype
    in a dict (:issue:`1680`)
  - Fixed regression in generating DatetimeIndex using timezone aware
    datetime.datetime (:issue:`1676`)
  - Fix DataFrame bug when printing concatenated DataFrames with duplicated
    columns (:issue:`1675`)
  - Fixed bug when plotting time series with multiple intraday frequencies
    (:issue:`1732`)
  - Fix bug in DataFrame.duplicated to enable iterables other than list-types
    as input argument (:issue:`1773`)
  - Fix resample bug when passed list of lambdas as `how` argument (:issue:`1808`)
  - Repr fix for MultiIndex level with all NAs (:issue:`1971`)
  - Fix PeriodIndex slicing bug when slice start/end are out-of-bounds (:issue:`1977`)
  - Fix read_table bug when parsing unicode (:issue:`1975`)
  - Fix BlockManager.iget bug when dealing with non-unique MultiIndex as columns
    (:issue:`1970`)
  - Fix reset_index bug if both drop and level are specified (:issue:`1957`)
  - Work around unsafe NumPy object->int casting with Cython function (:issue:`1987`)
  - Fix datetime64 formatting bug in DataFrame.to_csv (:issue:`1993`)
  - Default start date in pandas.io.data to 1/1/2000 as the docs say (:issue:`2011`)




pandas 0.8.1
------------

**Release date:** July 22, 2012

New features
~~~~~~~~~~~~

  - Add vectorized, NA-friendly string methods to Series (:issue:`1621`, :issue:`620`)
  - Can pass dict of per-column line styles to DataFrame.plot (:issue:`1559`)
  - Selective plotting to secondary y-axis on same subplot (:issue:`1640`)
  - Add new ``bootstrap_plot`` plot function
  - Add new ``parallel_coordinates`` plot function (:issue:`1488`)
  - Add ``radviz`` plot function (:issue:`1566`)
  - Add ``multi_sparse`` option to ``set_printoptions`` to modify display of
    hierarchical indexes (:issue:`1538`)
  - Add ``dropna`` method to Panel (:issue:`171`)

Improvements to existing features
~~~~~~~~~~~~~~~~~~~~~~~~~~~~~~~~~

  - Use moving min/max algorithms from Bottleneck in rolling_min/rolling_max
    for > 100x speedup. (:issue:`1504`, :issue:`50`)
  - Add Cython group median method for >15x speedup (:issue:`1358`)
  - Drastically improve ``to_datetime`` performance on ISO8601 datetime strings
    (with no time zones) (:issue:`1571`)
  - Improve single-key groupby performance on large data sets, accelerate use of
    groupby with a Categorical variable
  - Add ability to append hierarchical index levels with ``set_index`` and to
    drop single levels with ``reset_index`` (:issue:`1569`, :issue:`1577`)
  - Always apply passed functions in ``resample``, even if upsampling (:issue:`1596`)
  - Avoid unnecessary copies in DataFrame constructor with explicit dtype (:issue:`1572`)
  - Cleaner DatetimeIndex string representation with 1 or 2 elements (:issue:`1611`)
  - Improve performance of array-of-Period to PeriodIndex, convert such arrays
    to PeriodIndex inside Index (:issue:`1215`)
  - More informative string representation for weekly Period objects (:issue:`1503`)
  - Accelerate 3-axis multi data selection from homogeneous Panel (:issue:`979`)
  - Add ``adjust`` option to ewma to disable adjustment factor (:issue:`1584`)
  - Add new matplotlib converters for high frequency time series plotting (:issue:`1599`)
  - Handling of tz-aware datetime.datetime objects in to_datetime; raise
    Exception unless utc=True given (:issue:`1581`)

Bug Fixes
~~~~~~~~~

  - Fix NA handling in DataFrame.to_panel (:issue:`1582`)
  - Handle TypeError issues inside PyObject_RichCompareBool calls in khash
    (:issue:`1318`)
  - Fix resampling bug to lower case daily frequency (:issue:`1588`)
  - Fix kendall/spearman DataFrame.corr bug with no overlap (:issue:`1595`)
  - Fix bug in DataFrame.set_index (:issue:`1592`)
  - Don't ignore axes in boxplot if by specified (:issue:`1565`)
  - Fix Panel .ix indexing with integers bug (:issue:`1603`)
  - Fix Partial indexing bugs (years, months, ...) with PeriodIndex (:issue:`1601`)
  - Fix MultiIndex console formatting issue (:issue:`1606`)
  - Unordered index with duplicates doesn't yield scalar location for single
    entry (:issue:`1586`)
  - Fix resampling of tz-aware time series with "anchored" freq (:issue:`1591`)
  - Fix DataFrame.rank error on integer data (:issue:`1589`)
  - Selection of multiple SparseDataFrame columns by list in __getitem__ (:issue:`1585`)
  - Override Index.tolist for compatibility with MultiIndex (:issue:`1576`)
  - Fix hierarchical summing bug with MultiIndex of length 1 (:issue:`1568`)
  - Work around numpy.concatenate use/bug in Series.set_value (:issue:`1561`)
  - Ensure Series/DataFrame are sorted before resampling (:issue:`1580`)
  - Fix unhandled IndexError when indexing very large time series (:issue:`1562`)
  - Fix DatetimeIndex intersection logic error with irregular indexes (:issue:`1551`)
  - Fix unit test errors on Python 3 (:issue:`1550`)
  - Fix .ix indexing bugs in duplicate DataFrame index (:issue:`1201`)
  - Better handle errors with non-existing objects in HDFStore (:issue:`1254`)
  - Don't copy int64 array data in DatetimeIndex when copy=False (:issue:`1624`)
  - Fix resampling of conforming periods quarterly to annual (:issue:`1622`)
  - Don't lose index name on resampling (:issue:`1631`)
  - Support python-dateutil version 2.1 (:issue:`1637`)
  - Fix broken scatter_matrix axis labeling, esp. with time series (:issue:`1625`)
  - Fix cases where extra keywords weren't being passed on to matplotlib from
    Series.plot (:issue:`1636`)
  - Fix BusinessMonthBegin logic for dates before 1st bday of month (:issue:`1645`)
  - Ensure string alias converted (valid in DatetimeIndex.get_loc) in
    DataFrame.xs / __getitem__ (:issue:`1644`)
  - Fix use of string alias timestamps with tz-aware time series (:issue:`1647`)
  - Fix Series.max/min and Series.describe on len-0 series (:issue:`1650`)
  - Handle None values in dict passed to concat (:issue:`1649`)
  - Fix Series.interpolate with method='values' and DatetimeIndex (:issue:`1646`)
  - Fix IndexError in left merges on a DataFrame with 0-length (:issue:`1628`)
  - Fix DataFrame column width display with UTF-8 encoded characters (:issue:`1620`)
  - Handle case in pandas.io.data.get_data_yahoo where Yahoo! returns duplicate
    dates for most recent business day
  - Avoid downsampling when plotting mixed frequencies on the same subplot (:issue:`1619`)
  - Fix read_csv bug when reading a single line (:issue:`1553`)
  - Fix bug in C code causing monthly periods prior to December 1969 to be off (:issue:`1570`)



pandas 0.8.0
------------

**Release date:** 6/29/2012

New features
~~~~~~~~~~~~

  - New unified DatetimeIndex class for nanosecond-level timestamp data
  - New Timestamp datetime.datetime subclass with easy time zone conversions,
    and support for nanoseconds
  - New PeriodIndex class for timespans, calendar logic, and Period scalar object
  - High performance resampling of timestamp and period data. New `resample`
    method of all pandas data structures
  - New frequency names plus shortcut string aliases like '15h', '1h30min'
  - Time series string indexing shorthand (:issue:`222`)
  - Add week, dayofyear array and other timestamp array-valued field accessor
    functions to DatetimeIndex
  - Add GroupBy.prod optimized aggregation function and 'prod' fast time series
    conversion method (:issue:`1018`)
  - Implement robust frequency inference function and `inferred_freq` attribute
    on DatetimeIndex (:issue:`391`)
  - New ``tz_convert`` and ``tz_localize`` methods in Series / DataFrame
  - Convert DatetimeIndexes to UTC if time zones are different in join/setops
    (:issue:`864`)
  - Add limit argument for forward/backward filling to reindex, fillna,
    etc. (:issue:`825` and others)
  - Add support for indexes (dates or otherwise) with duplicates and common
    sense indexing/selection functionality
  - Series/DataFrame.update methods, in-place variant of combine_first (:issue:`961`)
  - Add ``match`` function to API (:issue:`502`)
  - Add Cython-optimized first, last, min, max, prod functions to GroupBy (:issue:`994`,
    :issue:`1043`)
  - Dates can be split across multiple columns (:issue:`1227`, :issue:`1186`)
  - Add experimental support for converting pandas DataFrame to R data.frame
    via rpy2 (:issue:`350`, :issue:`1212`)
  - Can pass list of (name, function) to GroupBy.aggregate to get aggregates in
    a particular order (:issue:`610`)
  - Can pass dicts with lists of functions or dicts to GroupBy aggregate to do
    much more flexible multiple function aggregation (:issue:`642`, :issue:`610`)
  - New ordered_merge functions for merging DataFrames with ordered
    data. Also supports group-wise merging for panel data (:issue:`813`)
  - Add keys() method to DataFrame
  - Add flexible replace method for replacing potentially values to Series and
    DataFrame (:issue:`929`, :issue:`1241`)
  - Add 'kde' plot kind for Series/DataFrame.plot (:issue:`1059`)
  - More flexible multiple function aggregation with GroupBy
  - Add pct_change function to Series/DataFrame
  - Add option to interpolate by Index values in Series.interpolate (:issue:`1206`)
  - Add ``max_colwidth`` option for DataFrame, defaulting to 50
  - Conversion of DataFrame through rpy2 to R data.frame (:issue:`1282`, )
  - Add keys() method on DataFrame (:issue:`1240`)
  - Add new ``match`` function to API (similar to R) (:issue:`502`)
  - Add dayfirst option to parsers (:issue:`854`)
  - Add ``method`` argument to ``align`` method for forward/backward fillin
    (:issue:`216`)
  - Add Panel.transpose method for rearranging axes (:issue:`695`)
  - Add new ``cut`` function (patterned after R) for discretizing data into
    equal range-length bins or arbitrary breaks of your choosing (:issue:`415`)
  - Add new ``qcut`` for cutting with quantiles (:issue:`1378`)
  - Add ``value_counts`` top level array method (:issue:`1392`)
  - Added Andrews curves plot tupe (:issue:`1325`)
  - Add lag plot (:issue:`1440`)
  - Add autocorrelation_plot (:issue:`1425`)
  - Add support for tox and Travis CI (:issue:`1382`)
  - Add support for Categorical use in GroupBy (:issue:`292`)
  - Add ``any`` and ``all`` methods to DataFrame (:issue:`1416`)
  - Add ``secondary_y`` option to Series.plot
  - Add experimental ``lreshape`` function for reshaping wide to long

Improvements to existing features
~~~~~~~~~~~~~~~~~~~~~~~~~~~~~~~~~

  - Switch to klib/khash-based hash tables in Index classes for better
    performance in many cases and lower memory footprint
  - Shipping some functions from scipy.stats to reduce dependency,
    e.g. Series.describe and DataFrame.describe (:issue:`1092`)
  - Can create MultiIndex by passing list of lists or list of arrays to Series,
    DataFrame constructor, etc. (:issue:`831`)
  - Can pass arrays in addition to column names to DataFrame.set_index (:issue:`402`)
  - Improve the speed of "square" reindexing of homogeneous DataFrame objects
    by significant margin (:issue:`836`)
  - Handle more dtypes when passed MaskedArrays in DataFrame constructor (:issue:`406`)
  - Improved performance of join operations on integer keys (:issue:`682`)
  - Can pass multiple columns to GroupBy object, e.g. grouped[[col1, col2]] to
    only aggregate a subset of the value columns (:issue:`383`)
  - Add histogram / kde plot options for scatter_matrix diagonals (:issue:`1237`)
  - Add inplace option to Series/DataFrame.rename and sort_index,
    DataFrame.drop_duplicates (:issue:`805`, :issue:`207`)
  - More helpful error message when nothing passed to Series.reindex (:issue:`1267`)
  - Can mix array and scalars as dict-value inputs to DataFrame ctor (:issue:`1329`)
  - Use DataFrame columns' name for legend title in plots
  - Preserve frequency in DatetimeIndex when possible in boolean indexing
    operations
  - Promote datetime.date values in data alignment operations (:issue:`867`)
  - Add ``order`` method to Index classes (:issue:`1028`)
  - Avoid hash table creation in large monotonic hash table indexes (:issue:`1160`)
  - Store time zones in HDFStore (:issue:`1232`)
  - Enable storage of sparse data structures in HDFStore (:issue:`85`)
  - Enable Series.asof to work with arrays of timestamp inputs
  - Cython implementation of DataFrame.corr speeds up by > 100x (:issue:`1349`, :issue:`1354`)
  - Exclude "nuisance" columns automatically in GroupBy.transform (:issue:`1364`)
  - Support functions-as-strings in GroupBy.transform (:issue:`1362`)
  - Use index name as xlabel/ylabel in plots (:issue:`1415`)
  - Add ``convert_dtype`` option to Series.apply to be able to leave data as
    dtype=object (:issue:`1414`)
  - Can specify all index level names in concat (:issue:`1419`)
  - Add ``dialect`` keyword to parsers for quoting conventions (:issue:`1363`)
  - Enable DataFrame[bool_DataFrame] += value (:issue:`1366`)
  - Add ``retries`` argument to ``get_data_yahoo`` to try to prevent Yahoo! API
    404s (:issue:`826`)
  - Improve performance of reshaping by using O(N) categorical sorting
  - Series names will be used for index of DataFrame if no index passed (:issue:`1494`)
  - Header argument in DataFrame.to_csv can accept a list of column names to
    use instead of the object's columns (:issue:`921`)
  - Add ``raise_conflict`` argument to DataFrame.update (:issue:`1526`)
  - Support file-like objects in ExcelFile (:issue:`1529`)

API Changes
~~~~~~~~~~~

  - Rename `pandas._tseries` to `pandas.lib`
  - Rename Factor to Categorical and add improvements. Numerous Categorical bug
    fixes
  - Frequency name overhaul, WEEKDAY/EOM and rules with @
    deprecated. get_legacy_offset_name backwards compatibility function added
  - Raise ValueError in DataFrame.__nonzero__, so "if df" no longer works
    (:issue:`1073`)
  - Change BDay (business day) to not normalize dates by default (:issue:`506`)
  - Remove deprecated DataMatrix name
  - Default merge suffixes for overlap now have underscores instead of periods
    to facilitate tab completion, etc. (:issue:`1239`)
  - Deprecation of offset, time_rule timeRule parameters throughout codebase
  - Series.append and DataFrame.append no longer check for duplicate indexes
    by default, add verify_integrity parameter (:issue:`1394`)
  - Refactor Factor class, old constructor moved to Factor.from_array
  - Modified internals of MultiIndex to use less memory (no longer represented
    as array of tuples) internally, speed up construction time and many methods
    which construct intermediate hierarchical indexes (:issue:`1467`)

Bug Fixes
~~~~~~~~~

  - Fix OverflowError from storing pre-1970 dates in HDFStore by switching to
    datetime64 (:issue:`179`)
  - Fix logical error with February leap year end in YearEnd offset
  - Series([False, nan]) was getting casted to float64 (:issue:`1074`)
  - Fix binary operations between boolean Series and object Series with
    booleans and NAs (:issue:`1074`, :issue:`1079`)
  - Couldn't assign whole array to column in mixed-type DataFrame via .ix
    (:issue:`1142`)
  - Fix label slicing issues with float index values (:issue:`1167`)
  - Fix segfault caused by empty groups passed to groupby (:issue:`1048`)
  - Fix occasionally misbehaved reindexing in the presence of NaN labels (:issue:`522`)
  - Fix imprecise logic causing weird Series results from .apply (:issue:`1183`)
  - Unstack multiple levels in one shot, avoiding empty columns in some
    cases. Fix pivot table bug (:issue:`1181`)
  - Fix formatting of MultiIndex on Series/DataFrame when index name coincides
    with label (:issue:`1217`)
  - Handle Excel 2003 #N/A as NaN from xlrd (:issue:`1213`, :issue:`1225`)
  - Fix timestamp locale-related deserialization issues with HDFStore by moving
    to datetime64 representation (:issue:`1081`, :issue:`809`)
  - Fix DataFrame.duplicated/drop_duplicates NA value handling (:issue:`557`)
  - Actually raise exceptions in fast reducer (:issue:`1243`)
  - Fix various timezone-handling bugs from 0.7.3 (:issue:`969`)
  - GroupBy on level=0 discarded index name (:issue:`1313`)
  - Better error message with unmergeable DataFrames (:issue:`1307`)
  - Series.__repr__ alignment fix with unicode index values (:issue:`1279`)
  - Better error message if nothing passed to reindex (:issue:`1267`)
  - More robust NA handling in DataFrame.drop_duplicates (:issue:`557`)
  - Resolve locale-based and pre-epoch HDF5 timestamp deserialization issues
    (:issue:`973`, :issue:`1081`, :issue:`179`)
  - Implement Series.repeat (:issue:`1229`)
  - Fix indexing with namedtuple and other tuple subclasses (:issue:`1026`)
  - Fix float64 slicing bug (:issue:`1167`)
  - Parsing integers with commas (:issue:`796`)
  - Fix groupby improper data type when group consists of one value (:issue:`1065`)
  - Fix negative variance possibility in nanvar resulting from floating point
    error (:issue:`1090`)
  - Consistently set name on groupby pieces (:issue:`184`)
  - Treat dict return values as Series in GroupBy.apply (:issue:`823`)
  - Respect column selection for DataFrame in in GroupBy.transform (:issue:`1365`)
  - Fix MultiIndex partial indexing bug (:issue:`1352`)
  - Enable assignment of rows in mixed-type DataFrame via .ix (:issue:`1432`)
  - Reset index mapping when grouping Series in Cython (:issue:`1423`)
  - Fix outer/inner DataFrame.join with non-unique indexes (:issue:`1421`)
  - Fix MultiIndex groupby bugs with empty lower levels (:issue:`1401`)
  - Calling fillna with a Series will have same behavior as with dict (:issue:`1486`)
  - SparseSeries reduction bug (:issue:`1375`)
  - Fix unicode serialization issue in HDFStore (:issue:`1361`)
  - Pass keywords to pyplot.boxplot in DataFrame.boxplot (:issue:`1493`)
  - Bug fixes in MonthBegin (:issue:`1483`)
  - Preserve MultiIndex names in drop (:issue:`1513`)
  - Fix Panel DataFrame slice-assignment bug (:issue:`1533`)
  - Don't use locals() in read_* functions (:issue:`1547`)



pandas 0.7.3
------------

**Release date:** April 12, 2012

New features
~~~~~~~~~~~~

  - Support for non-unique indexes: indexing and selection, many-to-one and
    many-to-many joins (:issue:`1306`)
  - Added fixed-width file reader, read_fwf (:issue:`952`)
  - Add group_keys argument to groupby to not add group names to MultiIndex in
    result of apply (:issue:`938`)
  - DataFrame can now accept non-integer label slicing (:issue:`946`). Previously
    only DataFrame.ix was able to do so.
  - DataFrame.apply now retains name attributes on Series objects (:issue:`983`)
  - Numeric DataFrame comparisons with non-numeric values now raises proper
    TypeError (:issue:`943`). Previously raise "PandasError: DataFrame constructor
    not properly called!"
  - Add ``kurt`` methods to Series and DataFrame (:issue:`964`)
  - Can pass dict of column -> list/set NA values for text parsers (:issue:`754`)
  - Allows users specified NA values in text parsers (:issue:`754`)
  - Parsers checks for openpyxl dependency and raises ImportError if not found
    (:issue:`1007`)
  - New factory function to create HDFStore objects that can be used in a with
    statement so users do not have to explicitly call HDFStore.close (:issue:`1005`)
  - pivot_table is now more flexible with same parameters as groupby (:issue:`941`)
  - Added stacked bar plots (:issue:`987`)
  - scatter_matrix method in pandas/tools/plotting.py (:issue:`935`)
  - DataFrame.boxplot returns plot results for ex-post styling (:issue:`985`)
  - Short version number accessible as pandas.version.short_version (:issue:`930`)
  - Additional documentation in panel.to_frame (:issue:`942`)
  - More informative Series.apply docstring regarding element-wise apply
    (:issue:`977`)
  - Notes on rpy2 installation (:issue:`1006`)
  - Add rotation and font size options to hist method (:issue:`1012`)
  - Use exogenous / X variable index in result of OLS.y_predict. Add
    OLS.predict method (:issue:`1027`, :issue:`1008`)

API Changes
~~~~~~~~~~~

  - Calling apply on grouped Series, e.g. describe(), will no longer yield
    DataFrame by default. Will have to call unstack() to get prior behavior
  - NA handling in non-numeric comparisons has been tightened up (:issue:`933`, :issue:`953`)
  - No longer assign dummy names key_0, key_1, etc. to groupby index (:issue:`1291`)

Bug Fixes
~~~~~~~~~

  - Fix logic error when selecting part of a row in a DataFrame with a
    MultiIndex index (:issue:`1013`)
  - Series comparison with Series of differing length causes crash (:issue:`1016`).
  - Fix bug in indexing when selecting section of hierarchically-indexed row
    (:issue:`1013`)
  - DataFrame.plot(logy=True) has no effect (:issue:`1011`).
  - Broken arithmetic operations between SparsePanel-Panel (:issue:`1015`)
  - Unicode repr issues in MultiIndex with non-ascii characters (:issue:`1010`)
  - DataFrame.lookup() returns inconsistent results if exact match not present
    (:issue:`1001`)
  - DataFrame arithmetic operations not treating None as NA (:issue:`992`)
  - DataFrameGroupBy.apply returns incorrect result (:issue:`991`)
  - Series.reshape returns incorrect result for multiple dimensions (:issue:`989`)
  - Series.std and Series.var ignores ddof parameter (:issue:`934`)
  - DataFrame.append loses index names (:issue:`980`)
  - DataFrame.plot(kind='bar') ignores color argument (:issue:`958`)
  - Inconsistent Index comparison results (:issue:`948`)
  - Improper int dtype DataFrame construction from data with NaN (:issue:`846`)
  - Removes default 'result' name in grouby results (:issue:`995`)
  - DataFrame.from_records no longer mutate input columns (:issue:`975`)
  - Use Index name when grouping by it (:issue:`1313`)



pandas 0.7.2
------------

**Release date:** March 16, 2012

New features
~~~~~~~~~~~~

  - Add additional tie-breaking methods in DataFrame.rank (:issue:`874`)
  - Add ascending parameter to rank in Series, DataFrame (:issue:`875`)
  - Add sort_columns parameter to allow unsorted plots (:issue:`918`)
  - IPython tab completion on GroupBy objects

API Changes
~~~~~~~~~~~

  - Series.sum returns 0 instead of NA when called on an empty
    series. Analogously for a DataFrame whose rows or columns are length 0
    (:issue:`844`)

Improvements to existing features
~~~~~~~~~~~~~~~~~~~~~~~~~~~~~~~~~

  - Don't use groups dict in Grouper.size (:issue:`860`)
  - Use khash for Series.value_counts, add raw function to algorithms.py (:issue:`861`)
  - Enable column access via attributes on GroupBy (:issue:`882`)
  - Enable setting existing columns (only) via attributes on DataFrame, Panel
    (:issue:`883`)
  - Intercept __builtin__.sum in groupby (:issue:`885`)
  - Can pass dict to DataFrame.fillna to use different values per column (:issue:`661`)
  - Can select multiple hierarchical groups by passing list of values in .ix
    (:issue:`134`)
  - Add level keyword to ``drop`` for dropping values from a level (:issue:`159`)
  - Add ``coerce_float`` option on DataFrame.from_records (:issue:`893`)
  - Raise exception if passed date_parser fails in ``read_csv``
  - Add ``axis`` option to DataFrame.fillna (:issue:`174`)
  - Fixes to Panel to make it easier to subclass (:issue:`888`)

Bug Fixes
~~~~~~~~~

  - Fix overflow-related bugs in groupby (:issue:`850`, :issue:`851`)
  - Fix unhelpful error message in parsers (:issue:`856`)
  - Better err msg for failed boolean slicing of dataframe (:issue:`859`)
  - Series.count cannot accept a string (level name) in the level argument (:issue:`869`)
  - Group index platform int check (:issue:`870`)
  - concat on axis=1 and ignore_index=True raises TypeError (:issue:`871`)
  - Further unicode handling issues resolved (:issue:`795`)
  - Fix failure in multiindex-based access in Panel (:issue:`880`)
  - Fix DataFrame boolean slice assignment failure (:issue:`881`)
  - Fix combineAdd NotImplementedError for SparseDataFrame (:issue:`887`)
  - Fix DataFrame.to_html encoding and columns (:issue:`890`, :issue:`891`, :issue:`909`)
  - Fix na-filling handling in mixed-type DataFrame (:issue:`910`)
  - Fix to DataFrame.set_value with non-existant row/col (:issue:`911`)
  - Fix malformed block in groupby when excluding nuisance columns (:issue:`916`)
  - Fix inconsistant NA handling in dtype=object arrays (:issue:`925`)
  - Fix missing center-of-mass computation in ewmcov (:issue:`862`)
  - Don't raise exception when opening read-only HDF5 file (:issue:`847`)
  - Fix possible out-of-bounds memory access in 0-length Series (:issue:`917`)



pandas 0.7.1
------------

**Release date:** February 29, 2012

New features
~~~~~~~~~~~~

  - Add ``to_clipboard`` function to pandas namespace for writing objects to
    the system clipboard (:issue:`774`)
  - Add ``itertuples`` method to DataFrame for iterating through the rows of a
    dataframe as tuples (:issue:`818`)
  - Add ability to pass fill_value and method to DataFrame and Series align
    method (:issue:`806`, :issue:`807`)
  - Add fill_value option to reindex, align methods (:issue:`784`)
  - Enable concat to produce DataFrame from Series (:issue:`787`)
  - Add ``between`` method to Series (:issue:`802`)
  - Add HTML representation hook to DataFrame for the IPython HTML notebook
    (:issue:`773`)
  - Support for reading Excel 2007 XML documents using openpyxl

Improvements to existing features
~~~~~~~~~~~~~~~~~~~~~~~~~~~~~~~~~

  - Improve performance and memory usage of fillna on DataFrame
  - Can concatenate a list of Series along axis=1 to obtain a DataFrame (:issue:`787`)

Bug Fixes
~~~~~~~~~

  - Fix memory leak when inserting large number of columns into a single
    DataFrame (:issue:`790`)
  - Appending length-0 DataFrame with new columns would not result in those new
    columns being part of the resulting concatenated DataFrame (:issue:`782`)
  - Fixed groupby corner case when passing dictionary grouper and as_index is
    False (:issue:`819`)
  - Fixed bug whereby bool array sometimes had object dtype (:issue:`820`)
  - Fix exception thrown on np.diff (:issue:`816`)
  - Fix to_records where columns are non-strings (:issue:`822`)
  - Fix Index.intersection where indices have incomparable types (:issue:`811`)
  - Fix ExcelFile throwing an exception for two-line file (:issue:`837`)
  - Add clearer error message in csv parser (:issue:`835`)
  - Fix loss of fractional seconds in HDFStore (:issue:`513`)
  - Fix DataFrame join where columns have datetimes (:issue:`787`)
  - Work around numpy performance issue in take (:issue:`817`)
  - Improve comparison operations for NA-friendliness (:issue:`801`)
  - Fix indexing operation for floating point values (:issue:`780`, :issue:`798`)
  - Fix groupby case resulting in malformed dataframe (:issue:`814`)
  - Fix behavior of reindex of Series dropping name (:issue:`812`)
  - Improve on redudant groupby computation (:issue:`775`)
  - Catch possible NA assignment to int/bool series with exception (:issue:`839`)



pandas 0.7.0
------------

**Release date:** 2/9/2012

New features
~~~~~~~~~~~~

  - New ``merge`` function for efficiently performing full gamut of database /
    relational-algebra operations. Refactored existing join methods to use the
    new infrastructure, resulting in substantial performance gains (:issue:`220`,
    :issue:`249`, :issue:`267`)
  - New ``concat`` function for concatenating DataFrame or Panel objects along
    an axis. Can form union or intersection of the other axes. Improves
    performance of ``DataFrame.append`` (:issue:`468`, :issue:`479`, :issue:`273`)
  - Handle differently-indexed output values in ``DataFrame.apply`` (:issue:`498`)
  - Can pass list of dicts (e.g., a list of shallow JSON objects) to DataFrame
    constructor (:issue:`526`)
  - Add ``reorder_levels`` method to Series and DataFrame (:issue:`534`)
  - Add dict-like ``get`` function to DataFrame and Panel (:issue:`521`)
  - ``DataFrame.iterrows`` method for efficiently iterating through the rows of
    a DataFrame
  - Added ``DataFrame.to_panel`` with code adapted from ``LongPanel.to_long``
  - ``reindex_axis`` method added to DataFrame
  - Add ``level`` option to binary arithmetic functions on ``DataFrame`` and
    ``Series``
  - Add ``level`` option to the ``reindex`` and ``align`` methods on Series and
    DataFrame for broadcasting values across a level (:issue:`542`, :issue:`552`, others)
  - Add attribute-based item access to ``Panel`` and add IPython completion (PR
    :issue:`554`)
  - Add ``logy`` option to ``Series.plot`` for log-scaling on the Y axis
  - Add ``index``, ``header``, and ``justify`` options to
    ``DataFrame.to_string``. Add option to   (:issue:`570`, :issue:`571`)
  - Can pass multiple DataFrames to ``DataFrame.join`` to join on index (:issue:`115`)
  - Can pass multiple Panels to ``Panel.join`` (:issue:`115`)
  - Can pass multiple DataFrames to `DataFrame.append` to concatenate (stack)
    and multiple Series to ``Series.append`` too
  - Added ``justify`` argument to ``DataFrame.to_string`` to allow different
    alignment of column headers
  - Add ``sort`` option to GroupBy to allow disabling sorting of the group keys
    for potential speedups (:issue:`595`)
  - Can pass MaskedArray to Series constructor (:issue:`563`)
  - Add Panel item access via attributes and IPython completion (:issue:`554`)
  - Implement ``DataFrame.lookup``, fancy-indexing analogue for retrieving
    values given a sequence of row and column labels (:issue:`338`)
  - Add ``verbose`` option to ``read_csv`` and ``read_table`` to show number of
    NA values inserted in non-numeric columns (:issue:`614`)
  - Can pass a list of dicts or Series to ``DataFrame.append`` to concatenate
    multiple rows (:issue:`464`)
  - Add ``level`` argument to ``DataFrame.xs`` for selecting data from other
    MultiIndex levels. Can take one or more levels with potentially a tuple of
    keys for flexible retrieval of data (:issue:`371`, :issue:`629`)
  - New ``crosstab`` function for easily computing frequency tables (:issue:`170`)
  - Can pass a list of functions to aggregate with groupby on a DataFrame,
    yielding an aggregated result with hierarchical columns (:issue:`166`)
  - Add integer-indexing functions ``iget`` in Series and ``irow`` / ``iget``
    in DataFrame (:issue:`628`)
  - Add new ``Series.unique`` function, significantly faster than
    ``numpy.unique`` (:issue:`658`)
  - Add new ``cummin`` and ``cummax`` instance methods to ``Series`` and
    ``DataFrame`` (:issue:`647`)
  - Add new ``value_range`` function to return min/max of a dataframe (:issue:`288`)
  - Add ``drop`` parameter to ``reset_index`` method of ``DataFrame`` and added
    method to ``Series`` as well (:issue:`699`)
  - Add ``isin`` method to Index objects, works just like ``Series.isin`` (GH
    :issue:`657`)
  - Implement array interface on Panel so that ufuncs work (re: :issue:`740`)
  - Add ``sort`` option to ``DataFrame.join`` (:issue:`731`)
  - Improved handling of NAs (propagation) in binary operations with
    dtype=object arrays (:issue:`737`)
  - Add ``abs`` method to Pandas objects
  - Added ``algorithms`` module to start collecting central algos

API Changes
~~~~~~~~~~~

  - Label-indexing with integer indexes now raises KeyError if a label is not
    found instead of falling back on location-based indexing (:issue:`700`)
  - Label-based slicing via ``ix`` or ``[]`` on Series will now only work if
    exact matches for the labels are found or if the index is monotonic (for
    range selections)
  - Label-based slicing and sequences of labels can be passed to ``[]`` on a
    Series for both getting and setting (:issue:`86`)
  - `[]` operator (``__getitem__`` and ``__setitem__``) will raise KeyError
    with integer indexes when an index is not contained in the index. The prior
    behavior would fall back on position-based indexing if a key was not found
    in the index which would lead to subtle bugs. This is now consistent with
    the behavior of ``.ix`` on DataFrame and friends (:issue:`328`)
  - Rename ``DataFrame.delevel`` to ``DataFrame.reset_index`` and add
    deprecation warning
  - `Series.sort` (an in-place operation) called on a Series which is a view on
    a larger array (e.g. a column in a DataFrame) will generate an Exception to
    prevent accidentally modifying the data source (:issue:`316`)
  - Refactor to remove deprecated ``LongPanel`` class (:issue:`552`)
  - Deprecated ``Panel.to_long``, renamed to ``to_frame``
  - Deprecated ``colSpace`` argument in ``DataFrame.to_string``, renamed to
    ``col_space``
  - Rename ``precision`` to ``accuracy`` in engineering float formatter (GH
    :issue:`395`)
  - The default delimiter for ``read_csv`` is comma rather than letting
    ``csv.Sniffer`` infer it
  - Rename ``col_or_columns`` argument in ``DataFrame.drop_duplicates`` (GH
    :issue:`734`)

Improvements to existing features
~~~~~~~~~~~~~~~~~~~~~~~~~~~~~~~~~

  - Better error message in DataFrame constructor when passed column labels
    don't match data (:issue:`497`)
  - Substantially improve performance of multi-GroupBy aggregation when a
    Python function is passed, reuse ndarray object in Cython (:issue:`496`)
  - Can store objects indexed by tuples and floats in HDFStore (:issue:`492`)
  - Don't print length by default in Series.to_string, add `length` option (GH
    :issue:`489`)
  - Improve Cython code for multi-groupby to aggregate without having to sort
    the data (:issue:`93`)
  - Improve MultiIndex reindexing speed by storing tuples in the MultiIndex,
    test for backwards unpickling compatibility
  - Improve column reindexing performance by using specialized Cython take
    function
  - Further performance tweaking of Series.__getitem__ for standard use cases
  - Avoid Index dict creation in some cases (i.e. when getting slices, etc.),
    regression from prior versions
  - Friendlier error message in setup.py if NumPy not installed
  - Use common set of NA-handling operations (sum, mean, etc.) in Panel class
    also (:issue:`536`)
  - Default name assignment when calling ``reset_index`` on DataFrame with a
    regular (non-hierarchical) index (:issue:`476`)
  - Use Cythonized groupers when possible in Series/DataFrame stat ops with
    ``level`` parameter passed (:issue:`545`)
  - Ported skiplist data structure to C to speed up ``rolling_median`` by about
    5-10x in most typical use cases (:issue:`374`)
  - Some performance enhancements in constructing a Panel from a dict of
    DataFrame objects
  - Made ``Index._get_duplicates`` a public method by removing the underscore
  - Prettier printing of floats, and column spacing fix (:issue:`395`, :issue:`571`)
  - Add ``bold_rows`` option to DataFrame.to_html (:issue:`586`)
  - Improve the performance of ``DataFrame.sort_index`` by up to 5x or more
    when sorting by multiple columns
  - Substantially improve performance of DataFrame and Series constructors when
    passed a nested dict or dict, respectively (:issue:`540`, :issue:`621`)
  - Modified setup.py so that pip / setuptools will install dependencies (GH
    :issue:`507`, various pull requests)
  - Unstack called on DataFrame with non-MultiIndex will return Series (GH
    :issue:`477`)
  - Improve DataFrame.to_string and console formatting to be more consistent in
    the number of displayed digits (:issue:`395`)
  - Use bottleneck if available for performing NaN-friendly statistical
    operations that it implemented (:issue:`91`)
  - Monkey-patch context to traceback in ``DataFrame.apply`` to indicate which
    row/column the function application failed on (:issue:`614`)
  - Improved ability of read_table and read_clipboard to parse
    console-formatted DataFrames (can read the row of index names, etc.)
  - Can pass list of group labels (without having to convert to an ndarray
    yourself) to ``groupby`` in some cases (:issue:`659`)
  - Use ``kind`` argument to Series.order for selecting different sort kinds
    (:issue:`668`)
  - Add option to Series.to_csv to omit the index (:issue:`684`)
  - Add ``delimiter`` as an alternative to ``sep`` in ``read_csv`` and other
    parsing functions
  - Substantially improved performance of groupby on DataFrames with many
    columns by aggregating blocks of columns all at once (:issue:`745`)
  - Can pass a file handle or StringIO to Series/DataFrame.to_csv (:issue:`765`)
  - Can pass sequence of integers to DataFrame.irow(icol) and Series.iget, (GH
    :issue:`654`)
  - Prototypes for some vectorized string functions
  - Add float64 hash table to solve the Series.unique problem with NAs (:issue:`714`)
  - Memoize objects when reading from file to reduce memory footprint
  - Can get and set a column of a DataFrame with hierarchical columns
    containing "empty" ('') lower levels without passing the empty levels (PR
    :issue:`768`)

Bug Fixes
~~~~~~~~~

  - Raise exception in out-of-bounds indexing of Series instead of
    seg-faulting, regression from earlier releases (:issue:`495`)
  - Fix error when joining DataFrames of different dtypes within the same
    typeclass (e.g. float32 and float64) (:issue:`486`)
  - Fix bug in Series.min/Series.max on objects like datetime.datetime (GH
    :issue:`487`)
  - Preserve index names in Index.union (:issue:`501`)
  - Fix bug in Index joining causing subclass information (like DateRange type)
    to be lost in some cases (:issue:`500`)
  - Accept empty list as input to DataFrame constructor, regression from 0.6.0
    (:issue:`491`)
  - Can output DataFrame and Series with ndarray objects in a dtype=object
    array (:issue:`490`)
  - Return empty string from Series.to_string when called on empty Series (GH
    :issue:`488`)
  - Fix exception passing empty list to DataFrame.from_records
  - Fix Index.format bug (excluding name field) with datetimes with time info
  - Fix scalar value access in Series to always return NumPy scalars,
    regression from prior versions (:issue:`510`)
  - Handle rows skipped at beginning of file in read_* functions (:issue:`505`)
  - Handle improper dtype casting in ``set_value`` methods
  - Unary '-' / __neg__ operator on DataFrame was returning integer values
  - Unbox 0-dim ndarrays from certain operators like all, any in Series
  - Fix handling of missing columns (was combine_first-specific) in
    DataFrame.combine for general case (:issue:`529`)
  - Fix type inference logic with boolean lists and arrays in DataFrame indexing
  - Use centered sum of squares in R-square computation if entity_effects=True
    in panel regression
  - Handle all NA case in Series.{corr, cov}, was raising exception (:issue:`548`)
  - Aggregating by multiple levels with ``level`` argument to DataFrame, Series
    stat method, was broken (:issue:`545`)
  - Fix Cython buf when converter passed to read_csv produced a numeric array
    (buffer dtype mismatch when passed to Cython type inference function) (GH
    :issue:`546`)
  - Fix exception when setting scalar value using .ix on a DataFrame with a
    MultiIndex (:issue:`551`)
  - Fix outer join between two DateRanges with different offsets that returned
    an invalid DateRange
  - Cleanup DataFrame.from_records failure where index argument is an integer
  - Fix Data.from_records failure when passed a dictionary
  - Fix NA handling in {Series, DataFrame}.rank with non-floating point dtypes
  - Fix bug related to integer type-checking in .ix-based indexing
  - Handle non-string index name passed to DataFrame.from_records
  - DataFrame.insert caused the columns name(s) field to be discarded (:issue:`527`)
  - Fix erroneous in monotonic many-to-one left joins
  - Fix DataFrame.to_string to remove extra column white space (:issue:`571`)
  - Format floats to default to same number of digits (:issue:`395`)
  - Added decorator to copy docstring from one function to another (:issue:`449`)
  - Fix error in monotonic many-to-one left joins
  - Fix __eq__ comparison between DateOffsets with different relativedelta
    keywords passed
  - Fix exception caused by parser converter returning strings (:issue:`583`)
  - Fix MultiIndex formatting bug with integer names (:issue:`601`)
  - Fix bug in handling of non-numeric aggregates in Series.groupby (:issue:`612`)
  - Fix TypeError with tuple subclasses (e.g. namedtuple) in
    DataFrame.from_records (:issue:`611`)
  - Catch misreported console size when running IPython within Emacs
  - Fix minor bug in pivot table margins, loss of index names and length-1
    'All' tuple in row labels
  - Add support for legacy WidePanel objects to be read from HDFStore
  - Fix out-of-bounds segfault in pad_object and backfill_object methods when
    either source or target array are empty
  - Could not create a new column in a DataFrame from a list of tuples
  - Fix bugs preventing SparseDataFrame and SparseSeries working with groupby
    (:issue:`666`)
  - Use sort kind in Series.sort / argsort (:issue:`668`)
  - Fix DataFrame operations on non-scalar, non-pandas objects (:issue:`672`)
  - Don't convert DataFrame column to integer type when passing integer to
    __setitem__ (:issue:`669`)
  - Fix downstream bug in pivot_table caused by integer level names in
    MultiIndex (:issue:`678`)
  - Fix SparseSeries.combine_first when passed a dense Series (:issue:`687`)
  - Fix performance regression in HDFStore loading when DataFrame or Panel
    stored in table format with datetimes
  - Raise Exception in DateRange when offset with n=0 is passed (:issue:`683`)
  - Fix get/set inconsistency with .ix property and integer location but
    non-integer index (:issue:`707`)
  - Use right dropna function for SparseSeries. Return dense Series for NA fill
    value (:issue:`730`)
  - Fix Index.format bug causing incorrectly string-formatted Series with
    datetime indexes (:issue:`726`, :issue:`758`)
  - Fix errors caused by object dtype arrays passed to ols (:issue:`759`)
  - Fix error where column names lost when passing list of labels to
    DataFrame.__getitem__, (:issue:`662`)
  - Fix error whereby top-level week iterator overwrote week instance
  - Fix circular reference causing memory leak in sparse array / series /
    frame, (:issue:`663`)
  - Fix integer-slicing from integers-as-floats (:issue:`670`)
  - Fix zero division errors in nanops from object dtype arrays in all NA case
    (:issue:`676`)
  - Fix csv encoding when using unicode (:issue:`705`, :issue:`717`, :issue:`738`)
  - Fix assumption that each object contains every unique block type in concat,
    (:issue:`708`)
  - Fix sortedness check of multiindex in to_panel (:issue:`719`, 720)
  - Fix that None was not treated as NA in PyObjectHashtable
  - Fix hashing dtype because of endianness confusion (:issue:`747`, :issue:`748`)
  - Fix SparseSeries.dropna to return dense Series in case of NA fill value (GH
    :issue:`730`)
  - Use map_infer instead of np.vectorize. handle NA sentinels if converter
    yields numeric array, (:issue:`753`)
  - Fixes and improvements to DataFrame.rank (:issue:`742`)
  - Fix catching AttributeError instead of NameError for bottleneck
  - Try to cast non-MultiIndex to better dtype when calling reset_index (:issue:`726`
    :issue:`440`)
  - Fix #1.QNAN0' float bug on 2.6/win64
  - Allow subclasses of dicts in DataFrame constructor, with tests
  - Fix problem whereby set_index destroys column multiindex (:issue:`764`)
  - Hack around bug in generating DateRange from naive DateOffset (:issue:`770`)
  - Fix bug in DateRange.intersection causing incorrect results with some
    overlapping ranges (:issue:`771`)

**Thanks**

  - Craig Austin
  - Chris Billington
  - Marius Cobzarenco
  - Mario Gamboa-Cavazos
  - Hans-Martin Gaudecker
  - Arthur Gerigk
  - Yaroslav Halchenko
  - Jeff Hammerbacher
  - Matt Harrison
  - Andreas Hilboll
  - Luc Kesters
  - Adam Klein
  - Gregg Lind
  - Solomon Negusse
  - Wouter Overmeire
  - Christian Prinoth
  - Jeff Reback
  - Sam Reckoner
  - Craig Reeson
  - Jan Schulz
  - Skipper Seabold
  - Ted Square
  - Graham Taylor
  - Aman Thakral
  - Chris Uga
  - Dieter Vandenbussche
  - Texas P.
  - Pinxing Ye
  - ... and everyone I forgot



pandas 0.6.1
------------

**Release date:** 12/13/2011

API Changes
~~~~~~~~~~~

  - Rename `names` argument in DataFrame.from_records to `columns`. Add
    deprecation warning
  - Boolean get/set operations on Series with boolean Series will reindex
    instead of requiring that the indexes be exactly equal (:issue:`429`)

New features
~~~~~~~~~~~~

  - Can pass Series to DataFrame.append with ignore_index=True for appending a
    single row (:issue:`430`)
  - Add Spearman and Kendall correlation options to Series.corr and
    DataFrame.corr (:issue:`428`)
  - Add new `get_value` and `set_value` methods to Series, DataFrame, and Panel
    to very low-overhead access to scalar elements. df.get_value(row, column)
    is about 3x faster than df[column][row] by handling fewer cases (:issue:`437`,
    :issue:`438`). Add similar methods to sparse data structures for compatibility
  - Add Qt table widget to sandbox (:issue:`435`)
  - DataFrame.align can accept Series arguments, add axis keyword (:issue:`461`)
  - Implement new SparseList and SparseArray data structures. SparseSeries now
    derives from SparseArray (:issue:`463`)
  - max_columns / max_rows options in set_printoptions (:issue:`453`)
  - Implement Series.rank and DataFrame.rank, fast versions of
    scipy.stats.rankdata (:issue:`428`)
  - Implement DataFrame.from_items alternate constructor (:issue:`444`)
  - DataFrame.convert_objects method for inferring better dtypes for object
    columns (:issue:`302`)
  - Add rolling_corr_pairwise function for computing Panel of correlation
    matrices (:issue:`189`)
  - Add `margins` option to `pivot_table` for computing subgroup aggregates (GH
    :issue:`114`)
  - Add `Series.from_csv` function (:issue:`482`)

Improvements to existing features
~~~~~~~~~~~~~~~~~~~~~~~~~~~~~~~~~

  - Improve memory usage of `DataFrame.describe` (do not copy data
    unnecessarily) (:issue:`425`)
  - Use same formatting function for outputting floating point Series to console
    as in DataFrame (:issue:`420`)
  - DataFrame.delevel will try to infer better dtype for new columns (:issue:`440`)
  - Exclude non-numeric types in DataFrame.{corr, cov}
  - Override Index.astype to enable dtype casting (:issue:`412`)
  - Use same float formatting function for Series.__repr__ (:issue:`420`)
  - Use available console width to output DataFrame columns (:issue:`453`)
  - Accept ndarrays when setting items in Panel (:issue:`452`)
  - Infer console width when printing __repr__ of DataFrame to console (PR
    :issue:`453`)
  - Optimize scalar value lookups in the general case by 25% or more in Series
    and DataFrame
  - Can pass DataFrame/DataFrame and DataFrame/Series to
    rolling_corr/rolling_cov (:issue:`462`)
  - Fix performance regression in cross-sectional count in DataFrame, affecting
    DataFrame.dropna speed
  - Column deletion in DataFrame copies no data (computes views on blocks) (GH
    :issue:`158`)
  - MultiIndex.get_level_values can take the level name
  - More helpful error message when DataFrame.plot fails on one of the columns
    (:issue:`478`)
  - Improve performance of DataFrame.{index, columns} attribute lookup

Bug Fixes
~~~~~~~~~

  - Fix O(K^2) memory leak caused by inserting many columns without
    consolidating, had been present since 0.4.0 (:issue:`467`)
  - `DataFrame.count` should return Series with zero instead of NA with length-0
    axis (:issue:`423`)
  - Fix Yahoo! Finance API usage in pandas.io.data (:issue:`419`, :issue:`427`)
  - Fix upstream bug causing failure in Series.align with empty Series (:issue:`434`)
  - Function passed to DataFrame.apply can return a list, as long as it's the
    right length. Regression from 0.4 (:issue:`432`)
  - Don't "accidentally" upcast scalar values when indexing using .ix (:issue:`431`)
  - Fix groupby exception raised with as_index=False and single column selected
    (:issue:`421`)
  - Implement DateOffset.__ne__ causing downstream bug (:issue:`456`)
  - Fix __doc__-related issue when converting py -> pyo with py2exe
  - Bug fix in left join Cython code with duplicate monotonic labels
  - Fix bug when unstacking multiple levels described in :issue:`451`
  - Exclude NA values in dtype=object arrays, regression from 0.5.0 (:issue:`469`)
  - Use Cython map_infer function in DataFrame.applymap to properly infer
    output type, handle tuple return values and other things that were breaking
    (:issue:`465`)
  - Handle floating point index values in HDFStore (:issue:`454`)
  - Fixed stale column reference bug (cached Series object) caused by type
    change / item deletion in DataFrame (:issue:`473`)
  - Index.get_loc should always raise Exception when there are duplicates
  - Handle differently-indexed Series input to DataFrame constructor (:issue:`475`)
  - Omit nuisance columns in multi-groupby with Python function
  - Buglet in handling of single grouping in general apply
  - Handle type inference properly when passing list of lists or tuples to
    DataFrame constructor (:issue:`484`)
  - Preserve Index / MultiIndex names in GroupBy.apply concatenation step (GH
    :issue:`481`)

**Thanks**

  - Ralph Bean
  - Luca Beltrame
  - Marius Cobzarenco
  - Andreas Hilboll
  - Jev Kuznetsov
  - Adam Lichtenstein
  - Wouter Overmeire
  - Fernando Perez
  - Nathan Pinger
  - Christian Prinoth
  - Alex Reyfman
  - Joon Ro
  - Chang She
  - Ted Square
  - Chris Uga
  - Dieter Vandenbussche



pandas 0.6.0
------------

**Release date:** 11/25/2011

API Changes
~~~~~~~~~~~

  - Arithmetic methods like `sum` will attempt to sum dtype=object values by
    default instead of excluding them (:issue:`382`)

New features
~~~~~~~~~~~~

  - Add `melt` function to `pandas.core.reshape`
  - Add `level` parameter to group by level in Series and DataFrame
    descriptive statistics (:issue:`313`)
  - Add `head` and `tail` methods to Series, analogous to to DataFrame (PR
    :issue:`296`)
  - Add `Series.isin` function which checks if each value is contained in a
    passed sequence (:issue:`289`)
  - Add `float_format` option to `Series.to_string`
  - Add `skip_footer` (:issue:`291`) and `converters` (:issue:`343`) options to
    `read_csv` and `read_table`
  - Add proper, tested weighted least squares to standard and panel OLS (GH
    :issue:`303`)
  - Add `drop_duplicates` and `duplicated` functions for removing duplicate
    DataFrame rows and checking for duplicate rows, respectively (:issue:`319`)
  - Implement logical (boolean) operators ``&``, ``|``, ``^`` on DataFrame
    (:issue:`347`)
  - Add `Series.mad`, mean absolute deviation, matching DataFrame
  - Add `QuarterEnd` DateOffset (:issue:`321`)
  - Add matrix multiplication function `dot` to DataFrame (:issue:`65`)
  - Add `orient` option to `Panel.from_dict` to ease creation of mixed-type
    Panels (:issue:`359`, :issue:`301`)
  - Add `DataFrame.from_dict` with similar `orient` option
  - Can now pass list of tuples or list of lists to `DataFrame.from_records`
    for fast conversion to DataFrame (:issue:`357`)
  - Can pass multiple levels to groupby, e.g. `df.groupby(level=[0, 1])` (GH
    :issue:`103`)
  - Can sort by multiple columns in `DataFrame.sort_index` (:issue:`92`, :issue:`362`)
  - Add fast `get_value` and `put_value` methods to DataFrame and
    micro-performance tweaks (:issue:`360`)
  - Add `cov` instance methods to Series and DataFrame (:issue:`194`, :issue:`362`)
  - Add bar plot option to `DataFrame.plot` (:issue:`348`)
  - Add `idxmin` and `idxmax` functions to Series and DataFrame for computing
    index labels achieving maximum and minimum values (:issue:`286`)
  - Add `read_clipboard` function for parsing DataFrame from OS clipboard,
    should work across platforms (:issue:`300`)
  - Add `nunique` function to Series for counting unique elements (:issue:`297`)
  - DataFrame constructor will use Series name if no columns passed (:issue:`373`)
  - Support regular expressions and longer delimiters in read_table/read_csv,
    but does not handle quoted strings yet (:issue:`364`)
  - Add `DataFrame.to_html` for formatting DataFrame to HTML (:issue:`387`)
  - MaskedArray can be passed to DataFrame constructor and masked values will be
    converted to NaN (:issue:`396`)
  - Add `DataFrame.boxplot` function (:issue:`368`, others)
  - Can pass extra args, kwds to DataFrame.apply (:issue:`376`)

Improvements to existing features
~~~~~~~~~~~~~~~~~~~~~~~~~~~~~~~~~

  - Raise more helpful exception if date parsing fails in DateRange (:issue:`298`)
  - Vastly improved performance of GroupBy on axes with a MultiIndex (:issue:`299`)
  - Print level names in hierarchical index in Series repr (:issue:`305`)
  - Return DataFrame when performing GroupBy on selected column and
    as_index=False (:issue:`308`)
  - Can pass vector to `on` argument in `DataFrame.join` (:issue:`312`)
  - Don't show Series name if it's None in the repr, also omit length for short
    Series (:issue:`317`)
  - Show legend by default in `DataFrame.plot`, add `legend` boolean flag (GH
    :issue:`324`)
  - Significantly improved performance of `Series.order`, which also makes
    np.unique called on a Series faster (:issue:`327`)
  - Faster cythonized count by level in Series and DataFrame (:issue:`341`)
  - Raise exception if dateutil 2.0 installed on Python 2.x runtime (:issue:`346`)
  - Significant GroupBy performance enhancement with multiple keys with many
    "empty" combinations
  - New Cython vectorized function `map_infer` speeds up `Series.apply` and
    `Series.map` significantly when passed elementwise Python function,
    motivated by :issue:`355`
  - Cythonized `cache_readonly`, resulting in substantial micro-performance
    enhancements throughout the codebase (:issue:`361`)
  - Special Cython matrix iterator for applying arbitrary reduction operations
    with 3-5x better performance than `np.apply_along_axis` (:issue:`309`)
  - Add `raw` option to `DataFrame.apply` for getting better performance when
    the passed function only requires an ndarray (:issue:`309`)
  - Improve performance of `MultiIndex.from_tuples`
  - Can pass multiple levels to `stack` and `unstack` (:issue:`370`)
  - Can pass multiple values columns to `pivot_table` (:issue:`381`)
  - Can call `DataFrame.delevel` with standard Index with name set (:issue:`393`)
  - Use Series name in GroupBy for result index (:issue:`363`)
  - Refactor Series/DataFrame stat methods to use common set of NaN-friendly
    function
  - Handle NumPy scalar integers at C level in Cython conversion routines

Bug Fixes
~~~~~~~~~

  - Fix bug in `DataFrame.to_csv` when writing a DataFrame with an index
    name (:issue:`290`)
  - DataFrame should clear its Series caches on consolidation, was causing
    "stale" Series to be returned in some corner cases (:issue:`304`)
  - DataFrame constructor failed if a column had a list of tuples (:issue:`293`)
  - Ensure that `Series.apply` always returns a Series and implement
    `Series.round` (:issue:`314`)
  - Support boolean columns in Cythonized groupby functions (:issue:`315`)
  - `DataFrame.describe` should not fail if there are no numeric columns,
    instead return categorical describe (:issue:`323`)
  - Fixed bug which could cause columns to be printed in wrong order in
    `DataFrame.to_string` if specific list of columns passed (:issue:`325`)
  - Fix legend plotting failure if DataFrame columns are integers (:issue:`326`)
  - Shift start date back by one month for Yahoo! Finance API in pandas.io.data
    (:issue:`329`)
  - Fix `DataFrame.join` failure on unconsolidated inputs (:issue:`331`)
  - DataFrame.min/max will no longer fail on mixed-type DataFrame (:issue:`337`)
  - Fix `read_csv` / `read_table` failure when passing list to index_col that is
    not in ascending order (:issue:`349`)
  - Fix failure passing Int64Index to Index.union when both are monotonic
  - Fix error when passing SparseSeries to (dense) DataFrame constructor
  - Added missing bang at top of setup.py (:issue:`352`)
  - Change `is_monotonic` on MultiIndex so it properly compares the tuples
  - Fix MultiIndex outer join logic (:issue:`351`)
  - Set index name attribute with single-key groupby (:issue:`358`)
  - Bug fix in reflexive binary addition in Series and DataFrame for
    non-commutative operations (like string concatenation) (:issue:`353`)
  - setupegg.py will invoke Cython (:issue:`192`)
  - Fix block consolidation bug after inserting column into MultiIndex (:issue:`366`)
  - Fix bug in join operations between Index and Int64Index (:issue:`367`)
  - Handle min_periods=0 case in moving window functions (:issue:`365`)
  - Fixed corner cases in DataFrame.apply/pivot with empty DataFrame (:issue:`378`)
  - Fixed repr exception when Series name is a tuple
  - Always return DateRange from `asfreq` (:issue:`390`)
  - Pass level names to `swaplavel` (:issue:`379`)
  - Don't lose index names in `MultiIndex.droplevel` (:issue:`394`)
  - Infer more proper return type in `DataFrame.apply` when no columns or rows
    depending on whether the passed function is a reduction (:issue:`389`)
  - Always return NA/NaN from Series.min/max and DataFrame.min/max when all of a
    row/column/values are NA (:issue:`384`)
  - Enable partial setting with .ix / advanced indexing (:issue:`397`)
  - Handle mixed-type DataFrames correctly in unstack, do not lose type
    information (:issue:`403`)
  - Fix integer name formatting bug in Index.format and in Series.__repr__
  - Handle label types other than string passed to groupby (:issue:`405`)
  - Fix bug in .ix-based indexing with partial retrieval when a label is not
    contained in a level
  - Index name was not being pickled (:issue:`408`)
  - Level name should be passed to result index in GroupBy.apply (:issue:`416`)

**Thanks**

  - Craig Austin
  - Marius Cobzarenco
  - Joel Cross
  - Jeff Hammerbacher
  - Adam Klein
  - Thomas Kluyver
  - Jev Kuznetsov
  - Kieran O'Mahony
  - Wouter Overmeire
  - Nathan Pinger
  - Christian Prinoth
  - Skipper Seabold
  - Chang She
  - Ted Square
  - Aman Thakral
  - Chris Uga
  - Dieter Vandenbussche
  - carljv
  - rsamson



pandas 0.5.0
------------

**Release date:** 10/24/2011

This release of pandas includes a number of API changes (see below) and cleanup
of deprecated APIs from pre-0.4.0 releases. There are also bug fixes, new
features, numerous significant performance enhancements, and includes a new
IPython completer hook to enable tab completion of DataFrame columns accesses
as attributes (a new feature).

In addition to the changes listed here from 0.4.3 to 0.5.0, the minor releases
0.4.1, 0.4.2, and 0.4.3 brought some significant new functionality and
performance improvements that are worth taking a look at.

Thanks to all for bug reports, contributed patches and generally providing
feedback on the library.

API Changes
~~~~~~~~~~~

  - `read_table`, `read_csv`, and `ExcelFile.parse` default arguments for
    `index_col` is now None. To use one or more of the columns as the resulting
    DataFrame's index, these must be explicitly specified now
  - Parsing functions like `read_csv` no longer parse dates by default (GH
    :issue:`225`)
  - Removed `weights` option in panel regression which was not doing anything
    principled (:issue:`155`)
  - Changed `buffer` argument name in `Series.to_string` to `buf`
  - `Series.to_string` and `DataFrame.to_string` now return strings by default
    instead of printing to sys.stdout
  - Deprecated `nanRep` argument in various `to_string` and `to_csv` functions
    in favor of `na_rep`. Will be removed in 0.6 (:issue:`275`)
  - Renamed `delimiter` to `sep` in `DataFrame.from_csv` for consistency
  - Changed order of `Series.clip` arguments to match those of `numpy.clip` and
    added (unimplemented) `out` argument so `numpy.clip` can be called on a
    Series (:issue:`272`)
  - Series functions renamed (and thus deprecated) in 0.4 series have been
    removed:

    * `asOf`, use `asof`
    * `toDict`, use `to_dict`
    * `toString`, use `to_string`
    * `toCSV`, use `to_csv`
    * `merge`, use `map`
    * `applymap`, use `apply`
    * `combineFirst`, use `combine_first`
    * `_firstTimeWithValue` use `first_valid_index`
    * `_lastTimeWithValue` use `last_valid_index`

  - DataFrame functions renamed / deprecated in 0.4 series have been removed:

    * `asMatrix` method, use `as_matrix` or `values` attribute
    * `combineFirst`, use `combine_first`
    * `getXS`, use `xs`
    * `merge`, use `join`
    * `fromRecords`, use `from_records`
    * `fromcsv`, use `from_csv`
    * `toRecords`, use `to_records`
    * `toDict`, use `to_dict`
    * `toString`, use `to_string`
    * `toCSV`, use `to_csv`
    * `_firstTimeWithValue` use `first_valid_index`
    * `_lastTimeWithValue` use `last_valid_index`
    * `toDataMatrix` is no longer needed
    * `rows()` method, use `index` attribute
    * `cols()` method, use `columns` attribute
    * `dropEmptyRows()`, use `dropna(how='all')`
    * `dropIncompleteRows()`, use `dropna()`
    * `tapply(f)`, use `apply(f, axis=1)`
    * `tgroupby(keyfunc, aggfunc)`, use `groupby` with `axis=1`

  - Other outstanding deprecations have been removed:

    * `indexField` argument in `DataFrame.from_records`
    * `missingAtEnd` argument in `Series.order`. Use `na_last` instead
    * `Series.fromValue` classmethod, use regular `Series` constructor instead
    * Functions `parseCSV`, `parseText`, and `parseExcel` methods in
      `pandas.io.parsers` have been removed
    * `Index.asOfDate` function
    * `Panel.getMinorXS` (use `minor_xs`) and `Panel.getMajorXS` (use
      `major_xs`)
    * `Panel.toWide`, use `Panel.to_wide` instead

New features
~~~~~~~~~~~~

  - Added `DataFrame.align` method with standard join options
  - Added `parse_dates` option to `read_csv` and `read_table` methods to
    optionally try to parse dates in the index columns
  - Add `nrows`, `chunksize`, and `iterator` arguments to `read_csv` and
    `read_table`. The last two return a new `TextParser` class capable of
    lazily iterating through chunks of a flat file (:issue:`242`)
  - Added ability to join on multiple columns in `DataFrame.join` (:issue:`214`)
  - Added private `_get_duplicates` function to `Index` for identifying
    duplicate values more easily
  - Added column attribute access to DataFrame, e.g. df.A equivalent to df['A']
    if 'A' is a column in the DataFrame (:issue:`213`)
  - Added IPython tab completion hook for DataFrame columns. (:issue:`233`, :issue:`230`)
  - Implement `Series.describe` for Series containing objects (:issue:`241`)
  - Add inner join option to `DataFrame.join` when joining on key(s) (:issue:`248`)
  - Can select set of DataFrame columns by passing a list to `__getitem__` (GH
    :issue:`253`)
  - Can use & and | to intersection / union Index objects, respectively (GH
    :issue:`261`)
  - Added `pivot_table` convenience function to pandas namespace (:issue:`234`)
  - Implemented `Panel.rename_axis` function (:issue:`243`)
  - DataFrame will show index level names in console output
  - Implemented `Panel.take`
  - Add `set_eng_float_format` function for setting alternate DataFrame
    floating point string formatting
  - Add convenience `set_index` function for creating a DataFrame index from
    its existing columns

Improvements to existing features
~~~~~~~~~~~~~~~~~~~~~~~~~~~~~~~~~

  - Major performance improvements in file parsing functions `read_csv` and
    `read_table`
  - Added Cython function for converting tuples to ndarray very fast. Speeds up
    many MultiIndex-related operations
  - File parsing functions like `read_csv` and `read_table` will explicitly
    check if a parsed index has duplicates and raise a more helpful exception
    rather than deferring the check until later
  - Refactored merging / joining code into a tidy class and disabled unnecessary
    computations in the float/object case, thus getting about 10% better
    performance (:issue:`211`)
  - Improved speed of `DataFrame.xs` on mixed-type DataFrame objects by about
    5x, regression from 0.3.0 (:issue:`215`)
  - With new `DataFrame.align` method, speeding up binary operations between
    differently-indexed DataFrame objects by 10-25%.
  - Significantly sped up conversion of nested dict into DataFrame (:issue:`212`)
  - Can pass hierarchical index level name to `groupby` instead of the level
    number if desired (:issue:`223`)
  - Add support for different delimiters in `DataFrame.to_csv` (:issue:`244`)
  - Add more helpful error message when importing pandas post-installation from
    the source directory (:issue:`250`)
  - Significantly speed up DataFrame `__repr__` and `count` on large mixed-type
    DataFrame objects
  - Better handling of pyx file dependencies in Cython module build (:issue:`271`)

Bug Fixes
~~~~~~~~~

  - `read_csv` / `read_table` fixes

    - Be less aggressive about converting float->int in cases of floating point
      representations of integers like 1.0, 2.0, etc.
    - "True"/"False" will not get correctly converted to boolean
    - Index name attribute will get set when specifying an index column
    - Passing column names should force `header=None` (:issue:`257`)
    - Don't modify passed column names when `index_col` is not None
      (:issue:`258`)
    - Can sniff CSV separator in zip file (since seek is not supported, was
      failing before)

  - Worked around matplotlib "bug" in which series[:, np.newaxis] fails. Should
    be reported upstream to matplotlib (:issue:`224`)
  - DataFrame.iteritems was not returning Series with the name attribute
    set. Also neither was DataFrame._series
  - Can store datetime.date objects in HDFStore (:issue:`231`)
  - Index and Series names are now stored in HDFStore
  - Fixed problem in which data would get upcasted to object dtype in
    GroupBy.apply operations (:issue:`237`)
  - Fixed outer join bug with empty DataFrame (:issue:`238`)
  - Can create empty Panel (:issue:`239`)
  - Fix join on single key when passing list with 1 entry (:issue:`246`)
  - Don't raise Exception on plotting DataFrame with an all-NA column (:issue:`251`,
    :issue:`254`)
  - Bug min/max errors when called on integer DataFrames (:issue:`241`)
  - `DataFrame.iteritems` and `DataFrame._series` not assigning name attribute
  - Panel.__repr__ raised exception on length-0 major/minor axes
  - `DataFrame.join` on key with empty DataFrame produced incorrect columns
  - Implemented `MultiIndex.diff` (:issue:`260`)
  - `Int64Index.take` and `MultiIndex.take` lost name field, fix downstream
    issue :issue:`262`
  - Can pass list of tuples to `Series` (:issue:`270`)
  - Can pass level name to `DataFrame.stack`
  - Support set operations between MultiIndex and Index
  - Fix many corner cases in MultiIndex set operations
    - Fix MultiIndex-handling bug with GroupBy.apply when returned groups are not
    indexed the same
  - Fix corner case bugs in DataFrame.apply
  - Setting DataFrame index did not cause Series cache to get cleared
  - Various int32 -> int64 platform-specific issues
  - Don't be too aggressive converting to integer when parsing file with
    MultiIndex (:issue:`285`)
  - Fix bug when slicing Series with negative indices before beginning

**Thanks**

  - Thomas Kluyver
  - Daniel Fortunov
  - Aman Thakral
  - Luca Beltrame
  - Wouter Overmeire



pandas 0.4.3
------------

**Release date:** 10/9/2011

This is largely a bugfix release from 0.4.2 but also includes a handful of new
and enhanced features. Also, pandas can now be installed and used on Python 3
(thanks Thomas Kluyver!).

New features
~~~~~~~~~~~~

  - Python 3 support using 2to3 (:issue:`200`, Thomas Kluyver)
  - Add `name` attribute to `Series` and added relevant logic and tests. Name
    now prints as part of `Series.__repr__`
  - Add `name` attribute to standard Index so that stacking / unstacking does
    not discard names and so that indexed DataFrame objects can be reliably
    round-tripped to flat files, pickle, HDF5, etc.
  - Add `isnull` and `notnull` as instance methods on Series (:issue:`209`, :issue:`203`)

Improvements to existing features
~~~~~~~~~~~~~~~~~~~~~~~~~~~~~~~~~

  - Skip xlrd-related unit tests if not installed
  - `Index.append` and `MultiIndex.append` can accept a list of Index objects to
    concatenate together
  - Altered binary operations on differently-indexed SparseSeries objects to use
    the integer-based (dense) alignment logic which is faster with a larger
    number of blocks (:issue:`205`)
  - Refactored `Series.__repr__` to be a bit more clean and consistent

API Changes
~~~~~~~~~~~

  - `Series.describe` and `DataFrame.describe` now bring the 25% and 75%
    quartiles instead of the 10% and 90% deciles. The other outputs have not
    changed
  - `Series.toString` will print deprecation warning, has been de-camelCased to
    `to_string`

Bug Fixes
~~~~~~~~~

  - Fix broken interaction between `Index` and `Int64Index` when calling
    intersection. Implement `Int64Index.intersection`
  - `MultiIndex.sortlevel` discarded the level names (:issue:`202`)
  - Fix bugs in groupby, join, and append due to improper concatenation of
    `MultiIndex` objects (:issue:`201`)
  - Fix regression from 0.4.1, `isnull` and `notnull` ceased to work on other
    kinds of Python scalar objects like `datetime.datetime`
  - Raise more helpful exception when attempting to write empty DataFrame or
    LongPanel to `HDFStore` (:issue:`204`)
  - Use stdlib csv module to properly escape strings with commas in
    `DataFrame.to_csv` (:issue:`206`, Thomas Kluyver)
  - Fix Python ndarray access in Cython code for sparse blocked index integrity
    check
  - Fix bug writing Series to CSV in Python 3 (:issue:`209`)
  - Miscellaneous Python 3 bugfixes

**Thanks**

  - Thomas Kluyver
  - rsamson



pandas 0.4.2
------------

**Release date:** 10/3/2011

This is a performance optimization release with several bug fixes. The new
Int64Index and new merging / joining Cython code and related Python
infrastructure are the main new additions

New features
~~~~~~~~~~~~

  - Added fast `Int64Index` type with specialized join, union,
    intersection. Will result in significant performance enhancements for
    int64-based time series (e.g. using NumPy's datetime64 one day) and also
    faster operations on DataFrame objects storing record array-like data.
  - Refactored `Index` classes to have a `join` method and associated data
    alignment routines throughout the codebase to be able to leverage optimized
    joining / merging routines.
  - Added `Series.align` method for aligning two series with choice of join
    method
  - Wrote faster Cython data alignment / merging routines resulting in
    substantial speed increases
  - Added `is_monotonic` property to `Index` classes with associated Cython
    code to evaluate the monotonicity of the `Index` values
  - Add method `get_level_values` to `MultiIndex`
  - Implemented shallow copy of `BlockManager` object in `DataFrame` internals

Improvements to existing features
~~~~~~~~~~~~~~~~~~~~~~~~~~~~~~~~~

  - Improved performance of `isnull` and `notnull`, a regression from v0.3.0
    (:issue:`187`)
  - Wrote templating / code generation script to auto-generate Cython code for
    various functions which need to be available for the 4 major data types
    used in pandas (float64, bool, object, int64)
  - Refactored code related to `DataFrame.join` so that intermediate aligned
    copies of the data in each `DataFrame` argument do not need to be
    created. Substantial performance increases result (:issue:`176`)
  - Substantially improved performance of generic `Index.intersection` and
    `Index.union`
  - Improved performance of `DateRange.union` with overlapping ranges and
    non-cacheable offsets (like Minute). Implemented analogous fast
    `DateRange.intersection` for overlapping ranges.
  - Implemented `BlockManager.take` resulting in significantly faster `take`
    performance on mixed-type `DataFrame` objects (:issue:`104`)
  - Improved performance of `Series.sort_index`
  - Significant groupby performance enhancement: removed unnecessary integrity
    checks in DataFrame internals that were slowing down slicing operations to
    retrieve groups
  - Added informative Exception when passing dict to DataFrame groupby
    aggregation with axis != 0

API Changes
~~~~~~~~~~~

None

Bug Fixes
~~~~~~~~~

  - Fixed minor unhandled exception in Cython code implementing fast groupby
    aggregation operations
  - Fixed bug in unstacking code manifesting with more than 3 hierarchical
    levels
  - Throw exception when step specified in label-based slice (:issue:`185`)
  - Fix isnull to correctly work with np.float32. Fix upstream bug described in
    :issue:`182`
  - Finish implementation of as_index=False in groupby for DataFrame
    aggregation (:issue:`181`)
  - Raise SkipTest for pre-epoch HDFStore failure. Real fix will be sorted out
    via datetime64 dtype

**Thanks**

  - Uri Laserson
  - Scott Sinclair



pandas 0.4.1
------------

**Release date:** 9/25/2011

This is primarily a bug fix release but includes some new features and
improvements

New features
~~~~~~~~~~~~

  - Added new `DataFrame` methods `get_dtype_counts` and property `dtypes`
  - Setting of values using ``.ix`` indexing attribute in mixed-type DataFrame
    objects has been implemented (fixes :issue:`135`)
  - `read_csv` can read multiple columns into a `MultiIndex`. DataFrame's
    `to_csv` method will properly write out a `MultiIndex` which can be read
    back (:issue:`151`, thanks to Skipper Seabold)
  - Wrote fast time series merging / joining methods in Cython. Will be
    integrated later into DataFrame.join and related functions
  - Added `ignore_index` option to `DataFrame.append` for combining unindexed
    records stored in a DataFrame

Improvements to existing features
~~~~~~~~~~~~~~~~~~~~~~~~~~~~~~~~~

  - Some speed enhancements with internal Index type-checking function
  - `DataFrame.rename` has a new `copy` parameter which can rename a DataFrame
    in place
  - Enable unstacking by level name (:issue:`142`)
  - Enable sortlevel to work by level name (:issue:`141`)
  - `read_csv` can automatically "sniff" other kinds of delimiters using
    `csv.Sniffer` (:issue:`146`)
  - Improved speed of unit test suite by about 40%
  - Exception will not be raised calling `HDFStore.remove` on non-existent node
    with where clause
  - Optimized `_ensure_index` function resulting in performance savings in
    type-checking Index objects

API Changes
~~~~~~~~~~~

None

Bug Fixes
~~~~~~~~~

  - Fixed DataFrame constructor bug causing downstream problems (e.g. .copy()
    failing) when passing a Series as the values along with a column name and
    index
  - Fixed single-key groupby on DataFrame with as_index=False (:issue:`160`)
  - `Series.shift` was failing on integer Series (:issue:`154`)
  - `unstack` methods were producing incorrect output in the case of duplicate
    hierarchical labels. An exception will now be raised (:issue:`147`)
  - Calling `count` with level argument caused reduceat failure or segfault in
    earlier NumPy (:issue:`169`)
  - Fixed `DataFrame.corrwith` to automatically exclude non-numeric data (GH
    :issue:`144`)
  - Unicode handling bug fixes in `DataFrame.to_string` (:issue:`138`)
  - Excluding OLS degenerate unit test case that was causing platform specific
    failure (:issue:`149`)
  - Skip blosc-dependent unit tests for PyTables < 2.2 (:issue:`137`)
  - Calling `copy` on `DateRange` did not copy over attributes to the new object
    (:issue:`168`)
  - Fix bug in `HDFStore` in which Panel data could be appended to a Table with
    different item order, thus resulting in an incorrect result read back

**Thanks**

  - Yaroslav Halchenko
  - Jeff Reback
  - Skipper Seabold
  - Dan Lovell
  - Nick Pentreath



pandas 0.4.0
------------

**Release date:** 9/12/2011

New features
~~~~~~~~~~~~

  - `pandas.core.sparse` module: "Sparse" (mostly-NA, or some other fill value)
    versions of `Series`, `DataFrame`, and `Panel`. For low-density data, this
    will result in significant performance boosts, and smaller memory
    footprint. Added `to_sparse` methods to `Series`, `DataFrame`, and
    `Panel`. See online documentation for more on these
  - Fancy indexing operator on Series / DataFrame, e.g. via .ix operator. Both
    getting and setting of values is supported; however, setting values will only
    currently work on homogeneously-typed DataFrame objects. Things like:

    * series.ix[[d1, d2, d3]]
    * frame.ix[5:10, ['C', 'B', 'A']], frame.ix[5:10, 'A':'C']
    * frame.ix[date1:date2]

  - Significantly enhanced `groupby` functionality

    * Can groupby multiple keys, e.g. df.groupby(['key1', 'key2']). Iteration with
      multiple groupings products a flattened tuple
    * "Nuisance" columns (non-aggregatable) will automatically be excluded from
      DataFrame aggregation operations
    * Added automatic "dispatching to Series / DataFrame methods to more easily
      invoke methods on groups. e.g. s.groupby(crit).std() will work even though
      `std` is not implemented on the `GroupBy` class

  - Hierarchical / multi-level indexing

    * New the `MultiIndex` class. Integrated `MultiIndex` into `Series` and
      `DataFrame` fancy indexing, slicing, __getitem__ and __setitem,
      reindexing, etc. Added `level` keyword argument to `groupby` to enable
      grouping by a level of a `MultiIndex`

  - New data reshaping functions: `stack` and `unstack` on DataFrame and Series

    * Integrate with MultiIndex to enable sophisticated reshaping of data

  - `Index` objects (labels for axes) are now capable of holding tuples
  - `Series.describe`, `DataFrame.describe`: produces an R-like table of summary
    statistics about each data column
  - `DataFrame.quantile`, `Series.quantile` for computing sample quantiles of data
    across requested axis
  - Added general `DataFrame.dropna` method to replace `dropIncompleteRows` and
    `dropEmptyRows`, deprecated those.
  - `Series` arithmetic methods with optional fill_value for missing data,
    e.g. a.add(b, fill_value=0). If a location is missing for both it will still
    be missing in the result though.
  - fill_value option has been added to `DataFrame`.{add, mul, sub, div} methods
    similar to `Series`
  - Boolean indexing with `DataFrame` objects: data[data > 0.1] = 0.1 or
    data[data> other] = 1.
  - `pytz` / tzinfo support in `DateRange`

    * `tz_localize`, `tz_normalize`, and `tz_validate` methods added

  - Added `ExcelFile` class to `pandas.io.parsers` for parsing multiple sheets out
    of a single Excel 2003 document
  - `GroupBy` aggregations can now optionally *broadcast*, e.g. produce an object
    of the same size with the aggregated value propagated
  - Added `select` function in all data structures: reindex axis based on
    arbitrary criterion (function returning boolean value),
    e.g. frame.select(lambda x: 'foo' in x, axis=1)
  - `DataFrame.consolidate` method, API function relating to redesigned internals
  - `DataFrame.insert` method for inserting column at a specified location rather
    than the default __setitem__ behavior (which puts it at the end)
  - `HDFStore` class in `pandas.io.pytables` has been largely rewritten using
    patches from Jeff Reback from others. It now supports mixed-type `DataFrame`
    and `Series` data and can store `Panel` objects. It also has the option to
    query `DataFrame` and `Panel` data. Loading data from legacy `HDFStore`
    files is supported explicitly in the code
  - Added `set_printoptions` method to modify appearance of DataFrame tabular
    output
  - `rolling_quantile` functions; a moving version of `Series.quantile` /
    `DataFrame.quantile`
  - Generic `rolling_apply` moving window function
  - New `drop` method added to `Series`, `DataFrame`, etc. which can drop a set of
    labels from an axis, producing a new object
  - `reindex` methods now sport a `copy` option so that data is not forced to be
    copied then the resulting object is indexed the same
  - Added `sort_index` methods to Series and Panel. Renamed `DataFrame.sort`
    to `sort_index`. Leaving `DataFrame.sort` for now.
  - Added ``skipna`` option to statistical instance methods on all the data
    structures
  - `pandas.io.data` module providing a consistent interface for reading time
    series data from several different sources

Improvements to existing features
~~~~~~~~~~~~~~~~~~~~~~~~~~~~~~~~~

  * The 2-dimensional `DataFrame` and `DataMatrix` classes have been extensively
    redesigned internally into a single class `DataFrame`, preserving where
    possible their optimal performance characteristics. This should reduce
    confusion from users about which class to use.

    * Note that under the hood there is a new essentially "lazy evaluation"
      scheme within respect to adding columns to DataFrame. During some
      operations, like-typed blocks will be "consolidated" but not before.

  * `DataFrame` accessing columns repeatedly is now significantly faster than
    `DataMatrix` used to be in 0.3.0 due to an internal Series caching mechanism
    (which are all views on the underlying data)
  * Column ordering for mixed type data is now completely consistent in
    `DataFrame`. In prior releases, there was inconsistent column ordering in
    `DataMatrix`
  * Improved console / string formatting of DataMatrix with negative numbers
  * Improved tabular data parsing functions, `read_table` and `read_csv`:

    * Added `skiprows` and `na_values` arguments to `pandas.io.parsers` functions
      for more flexible IO
    * `parseCSV` / `read_csv` functions and others in `pandas.io.parsers` now can
      take a list of custom NA values, and also a list of rows to skip

  * Can slice `DataFrame` and get a view of the data (when homogeneously typed),
    e.g. frame.xs(idx, copy=False) or frame.ix[idx]
  * Many speed optimizations throughout `Series` and `DataFrame`
  * Eager evaluation of groups when calling ``groupby`` functions, so if there is
    an exception with the grouping function it will raised immediately versus
    sometime later on when the groups are needed
  * `datetools.WeekOfMonth` offset can be parameterized with `n` different than 1
    or -1.
  * Statistical methods on DataFrame like `mean`, `std`, `var`, `skew` will now
    ignore non-numerical data. Before a not very useful error message was
    generated. A flag `numeric_only` has been added to `DataFrame.sum` and
    `DataFrame.count` to enable this behavior in those methods if so desired
    (disabled by default)
  * `DataFrame.pivot` generalized to enable pivoting multiple columns into a
    `DataFrame` with hierarchical columns
  * `DataFrame` constructor can accept structured / record arrays
  * `Panel` constructor can accept a dict of DataFrame-like objects. Do not
    need to use `from_dict` anymore (`from_dict` is there to stay, though).

API Changes
~~~~~~~~~~~

  * The `DataMatrix` variable now refers to `DataFrame`, will be removed within
    two releases
  * `WidePanel` is now known as `Panel`. The `WidePanel` variable in the pandas
    namespace now refers to the renamed `Panel` class
  * `LongPanel` and `Panel` / `WidePanel` now no longer have a common
    subclass. `LongPanel` is now a subclass of `DataFrame` having a number of
    additional methods and a hierarchical index instead of the old
    `LongPanelIndex` object, which has been removed. Legacy `LongPanel` pickles
    may not load properly
  * Cython is now required to build `pandas` from a development branch. This was
    done to avoid continuing to check in cythonized C files into source
    control. Builds from released source distributions will not require Cython
  * Cython code has been moved up to a top level `pandas/src` directory. Cython
    extension modules have been renamed and promoted from the `lib` subpackage to
    the top level, i.e.

    * `pandas.lib.tseries` -> `pandas._tseries`
    * `pandas.lib.sparse` -> `pandas._sparse`

  * `DataFrame` pickling format has changed. Backwards compatibility for legacy
    pickles is provided, but it's recommended to consider PyTables-based
    `HDFStore` for storing data with a longer expected shelf life
  * A `copy` argument has been added to the `DataFrame` constructor to avoid
    unnecessary copying of data. Data is no longer copied by default when passed
    into the constructor
  * Handling of boolean dtype in `DataFrame` has been improved to support storage
    of boolean data with NA / NaN values. Before it was being converted to float64
    so this should not (in theory) cause API breakage
  * To optimize performance, Index objects now only check that their labels are
    unique when uniqueness matters (i.e. when someone goes to perform a
    lookup). This is a potentially dangerous tradeoff, but will lead to much
    better performance in many places (like groupby).
  * Boolean indexing using Series must now have the same indices (labels)
  * Backwards compatibility support for begin/end/nPeriods keyword arguments in
    DateRange class has been removed
  * More intuitive / shorter filling aliases `ffill` (for `pad`) and `bfill` (for
    `backfill`) have been added to the functions that use them: `reindex`,
    `asfreq`, `fillna`.
  * `pandas.core.mixins` code moved to `pandas.core.generic`
  * `buffer` keyword arguments (e.g. `DataFrame.toString`) renamed to `buf` to
    avoid using Python built-in name
  * `DataFrame.rows()` removed (use `DataFrame.index`)
  * Added deprecation warning to `DataFrame.cols()`, to be removed in next release
  * `DataFrame` deprecations and de-camelCasing: `merge`, `asMatrix`,
    `toDataMatrix`, `_firstTimeWithValue`, `_lastTimeWithValue`, `toRecords`,
    `fromRecords`, `tgroupby`, `toString`
  * `pandas.io.parsers` method deprecations

    * `parseCSV` is now `read_csv` and keyword arguments have been de-camelCased
    * `parseText` is now `read_table`
    * `parseExcel` is replaced by the `ExcelFile` class and its `parse` method

  * `fillMethod` arguments (deprecated in prior release) removed, should be
    replaced with `method`
  * `Series.fill`, `DataFrame.fill`, and `Panel.fill` removed, use `fillna`
    instead
  * `groupby` functions now exclude NA / NaN values from the list of groups. This
    matches R behavior with NAs in factors e.g. with the `tapply` function
  * Removed `parseText`, `parseCSV` and `parseExcel` from pandas namespace
  * `Series.combineFunc` renamed to `Series.combine` and made a bit more general
    with a `fill_value` keyword argument defaulting to NaN
  * Removed `pandas.core.pytools` module. Code has been moved to
    `pandas.core.common`
  * Tacked on `groupName` attribute for groups in GroupBy renamed to `name`
  * Panel/LongPanel `dims` attribute renamed to `shape` to be more conformant
  * Slicing a `Series` returns a view now
  * More Series deprecations / renaming: `toCSV` to `to_csv`, `asOf` to `asof`,
    `merge` to `map`, `applymap` to `apply`, `toDict` to `to_dict`,
    `combineFirst` to `combine_first`. Will print `FutureWarning`.
  * `DataFrame.to_csv` does not write an "index" column label by default
    anymore since the output file can be read back without it. However, there
    is a new ``index_label`` argument. So you can do ``index_label='index'`` to
    emulate the old behavior
  * `datetools.Week` argument renamed from `dayOfWeek` to `weekday`
  * `timeRule` argument in `shift` has been deprecated in favor of using the
    `offset` argument for everything. So you can still pass a time rule string
    to `offset`
  * Added optional `encoding` argument to `read_csv`, `read_table`, `to_csv`,
    `from_csv` to handle unicode in python 2.x

Bug Fixes
~~~~~~~~~

  * Column ordering in `pandas.io.parsers.parseCSV` will match CSV in the presence
    of mixed-type data
  * Fixed handling of Excel 2003 dates in `pandas.io.parsers`
  * `DateRange` caching was happening with high resolution `DateOffset` objects,
    e.g. `DateOffset(seconds=1)`. This has been fixed
  * Fixed __truediv__ issue in `DataFrame`
  * Fixed `DataFrame.toCSV` bug preventing IO round trips in some cases
  * Fixed bug in `Series.plot` causing matplotlib to barf in exceptional cases
  * Disabled `Index` objects from being hashable, like ndarrays
  * Added `__ne__` implementation to `Index` so that operations like ts[ts != idx]
    will work
  * Added `__ne__` implementation to `DataFrame`
  * Bug / unintuitive result when calling `fillna` on unordered labels
  * Bug calling `sum` on boolean DataFrame
  * Bug fix when creating a DataFrame from a dict with scalar values
  * Series.{sum, mean, std, ...} now return NA/NaN when the whole Series is NA
  * NumPy 1.4 through 1.6 compatibility fixes
  * Fixed bug in bias correction in `rolling_cov`, was affecting `rolling_corr`
    too
  * R-square value was incorrect in the presence of fixed and time effects in
    the `PanelOLS` classes
  * `HDFStore` can handle duplicates in table format, will take

**Thanks**

  - Joon Ro
  - Michael Pennington
  - Chris Uga
  - Chris Withers
  - Jeff Reback
  - Ted Square
  - Craig Austin
  - William Ferreira
  - Daniel Fortunov
  - Tony Roberts
  - Martin Felder
  - John Marino
  - Tim McNamara
  - Justin Berka
  - Dieter Vandenbussche
  - Shane Conway
  - Skipper Seabold
  - Chris Jordan-Squire

pandas 0.3.0
------------

**Release date:** February 20, 2011

New features
~~~~~~~~~~~~

  - `corrwith` function to compute column- or row-wise correlations between two
    DataFrame objects
  - Can boolean-index DataFrame objects, e.g. df[df > 2] = 2, px[px > last_px] = 0
  - Added comparison magic methods (__lt__, __gt__, etc.)
  - Flexible explicit arithmetic methods (add, mul, sub, div, etc.)
  - Added `reindex_like` method
  - Added `reindex_like` method to WidePanel
  - Convenience functions for accessing SQL-like databases in `pandas.io.sql`
    module
  - Added (still experimental) HDFStore class for storing pandas data
    structures using HDF5 / PyTables in `pandas.io.pytables` module
  - Added WeekOfMonth date offset
  - `pandas.rpy` (experimental) module created, provide some interfacing /
    conversion between rpy2 and pandas

Improvements to existing features
~~~~~~~~~~~~~~~~~~~~~~~~~~~~~~~~~

  - Unit test coverage: 100% line coverage of core data structures
  - Speed enhancement to rolling_{median, max, min}
  - Column ordering between DataFrame and DataMatrix is now consistent: before
	DataFrame would not respect column order
  - Improved {Series, DataFrame}.plot methods to be more flexible (can pass
	matplotlib Axis arguments, plot DataFrame columns in multiple subplots,
	etc.)

API Changes
~~~~~~~~~~~

  - Exponentially-weighted moment functions in `pandas.stats.moments` have a
    more consistent API and accept a min_periods argument like their regular
    moving counterparts.
  - **fillMethod** argument in Series, DataFrame changed to **method**,
    `FutureWarning` added.
  - **fill** method in Series, DataFrame/DataMatrix, WidePanel renamed to
    **fillna**, `FutureWarning` added to **fill**
  - Renamed **DataFrame.getXS** to **xs**, `FutureWarning` added
  - Removed **cap** and **floor** functions from DataFrame, renamed to
    **clip_upper** and **clip_lower** for consistency with NumPy

Bug Fixes
~~~~~~~~~

  - Fixed bug in IndexableSkiplist Cython code that was breaking rolling_max
    function
  - Numerous numpy.int64-related indexing fixes
  - Several NumPy 1.4.0 NaN-handling fixes
  - Bug fixes to pandas.io.parsers.parseCSV
  - Fixed `DateRange` caching issue with unusual date offsets
  - Fixed bug in `DateRange.union`
  - Fixed corner case in `IndexableSkiplist` implementation<|MERGE_RESOLUTION|>--- conflicted
+++ resolved
@@ -560,7 +560,6 @@
     type of headers (:issue:`5048`).
   - Fixed a bug where ``DatetimeIndex`` joins with ``PeriodIndex`` caused a
     stack overflow (:issue:`3899`).
-<<<<<<< HEAD
   - Fixed a bug where ``groupby`` objects didn't allow plots (:issue:`5102`).
   - Fixed a bug where ``groupby`` objects weren't tab-completing column names
     (:issue:`5102`).
@@ -571,9 +570,7 @@
     parser cleaning (:issue:`5121`).
   - Treat a list/ndarray identically for ``iloc`` indexing with list-like (:issue:`5006`)
   - Fix ``MultiIndex.get_level_values()`` with missing values (:issue:`5074`)
-=======
   - Fix bound checking for Timestamp() with datetime64 input (:issue:`4065`)
->>>>>>> 6d6f3924
 
 pandas 0.12.0
 -------------
