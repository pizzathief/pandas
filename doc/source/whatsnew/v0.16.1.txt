--- conflicted
+++ resolved
@@ -136,8 +136,6 @@
 
 - Bug in unequal comparisons between categorical data and a scalar, which was not in the categories (e.g. ``Series(Categorical(list("abc"), ordered=True)) > "d"``. This returned ``False`` for all elements, but now raises a ``TypeError``. Equality comparisons also now return ``False`` for ``==`` and ``True`` for ``!=``. (:issue:`9848`)
 
-<<<<<<< HEAD
 - Bug in DataFrame ``__setitem__`` when right hand side is a dictionary (:issue:`9874`)
-=======
-- Bug in ``MultiIndex.sortlevel()`` results in unicode level name breaks (:issue:`9875`)
->>>>>>> f8ca3b73
+
+- Bug in ``MultiIndex.sortlevel()`` results in unicode level name breaks (:issue:`9875`)